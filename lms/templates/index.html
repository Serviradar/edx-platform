--- conflicted
+++ resolved
@@ -68,12 +68,6 @@
       % endif
     </div>
   </header>
-<<<<<<< HEAD
-
-<section class="container"> 
-    <section class="highlighted-courses">
-      ## NOTE: To put a title here surround in <h2> tags
-=======
   <section class="container">
     <section class="highlighted-courses">
       ## Disable university partner logos and sites for non-edX sites
@@ -186,7 +180,6 @@
           </ol>
         </section>
       % endif
->>>>>>> 95f4acd5
 
       % if settings.FEATURES.get('COURSES_ARE_BROWSABLE'):
         <section class="courses">
