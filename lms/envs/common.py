# -*- coding: utf-8 -*-
"""
This is the common settings file, intended to set sane defaults. If you have a
piece of configuration that's dependent on a set of feature flags being set,
then create a function that returns the calculated value based on the value of
FEATURES[...]. Modules that extend this one can change the feature
configuration in an environment specific config file and re-calculate those
values.

We should make a method that calls all these config methods so that you just
make one call at the end of your site-specific dev file to reset all the
dependent variables (like INSTALLED_APPS) for you.

Longer TODO:
1. Right now our treatment of static content in general and in particular
   course-specific static content is haphazard.
2. We should have a more disciplined approach to feature flagging, even if it
   just means that we stick them in a dict called FEATURES.
3. We need to handle configuration for multiple courses. This could be as
   multiple sites, but we do need a way to map their data assets.
"""

# We intentionally define lots of variables that aren't used, and
# want to import all variables from base settings files
# pylint: disable=wildcard-import, unused-import, unused-wildcard-import

# Pylint gets confused by path.py instances, which report themselves as class
# objects. As a result, pylint applies the wrong regex in validating names,
# and throws spurious errors. Therefore, we disable invalid-name checking.
# pylint: disable=invalid-name

import imp
import sys
import os

from path import Path as path
from warnings import simplefilter
from django.utils.translation import ugettext_lazy as _

from .discussionsettings import *
import dealer.git
from xmodule.modulestore.modulestore_settings import update_module_store_settings
from xmodule.modulestore.edit_info import EditInfoMixin
from xmodule.mixin import LicenseMixin
from lms.djangoapps.lms_xblock.mixin import LmsBlockMixin

################################### FEATURES ###################################
# The display name of the platform to be used in templates/emails/etc.
PLATFORM_NAME = "Your Platform Name Here"
CC_MERCHANT_NAME = PLATFORM_NAME
# Shows up in the platform footer, eg "(c) COPYRIGHT_YEAR"
COPYRIGHT_YEAR = "2015"

PLATFORM_FACEBOOK_ACCOUNT = "http://www.facebook.com/YourPlatformFacebookAccount"
PLATFORM_TWITTER_ACCOUNT = "@YourPlatformTwitterAccount"

ENABLE_JASMINE = False

DISCUSSION_SETTINGS = {
    'MAX_COMMENT_DEPTH': 2,
}


# Features
FEATURES = {
    'DISPLAY_DEBUG_INFO_TO_STAFF': True,
    'DISPLAY_HISTOGRAMS_TO_STAFF': False,  # For large courses this slows down courseware access for staff.

    'REROUTE_ACTIVATION_EMAIL': False,  # nonempty string = address for all activation emails
    'DEBUG_LEVEL': 0,  # 0 = lowest level, least verbose, 255 = max level, most verbose

    ## DO NOT SET TO True IN THIS FILE
    ## Doing so will cause all courses to be released on production
    'DISABLE_START_DATES': False,  # When True, all courses will be active, regardless of start date

    # for consistency in user-experience, keep the value of the following 3 settings
    # in sync with the corresponding ones in cms/envs/common.py
    'ENABLE_DISCUSSION_SERVICE': True,
    'ENABLE_TEXTBOOK': True,
    'ENABLE_STUDENT_NOTES': True,  # enables the student notes API and UI.

    # discussion home panel, which includes a subscription on/off setting for discussion digest emails.
    # this should remain off in production until digest notifications are online.
    'ENABLE_DISCUSSION_HOME_PANEL': False,

    # Set this to True if you want the discussion digest emails enabled automatically for new users.
    # This will be set on all new account registrations.
    # It is not recommended to enable this feature if ENABLE_DISCUSSION_HOME_PANEL is not enabled, since
    # subscribers who receive digests in that case will only be able to unsubscribe via links embedded
    # in their emails, and they will have no way to resubscribe.
    'ENABLE_DISCUSSION_EMAIL_DIGEST': False,

    'ENABLE_DJANGO_ADMIN_SITE': True,  # set true to enable django's admin site, even on prod (e.g. for course ops)
    'ENABLE_SQL_TRACKING_LOGS': False,
    'ENABLE_LMS_MIGRATION': False,
    'ENABLE_MANUAL_GIT_RELOAD': False,

    'ENABLE_MASQUERADE': True,  # allow course staff to change to student view of courseware

    'ENABLE_SYSADMIN_DASHBOARD': False,  # sysadmin dashboard, to see what courses are loaded, to delete & load courses

    'DISABLE_LOGIN_BUTTON': False,  # used in systems where login is automatic, eg MIT SSL

    # extrernal access methods
    'AUTH_USE_OPENID': False,
    'AUTH_USE_CERTIFICATES': False,
    'AUTH_USE_OPENID_PROVIDER': False,
    # Even though external_auth is in common, shib assumes the LMS views / urls, so it should only be enabled
    # in LMS
    'AUTH_USE_SHIB': False,
    'AUTH_USE_CAS': False,

    # This flag disables the requirement of having to agree to the TOS for users registering
    # with Shib.  Feature was requested by Stanford's office of general counsel
    'SHIB_DISABLE_TOS': False,

    # Toggles OAuth2 authentication provider
    'ENABLE_OAUTH2_PROVIDER': False,

    # Allows to enable an API endpoint to serve XBlock view, used for example by external applications.
    # See jquey-xblock: https://github.com/edx-solutions/jquery-xblock
    'ENABLE_XBLOCK_VIEW_ENDPOINT': False,

    # Allows to configure the LMS to provide CORS headers to serve requests from other domains
    'ENABLE_CORS_HEADERS': False,

    # Can be turned off if course lists need to be hidden. Effects views and templates.
    'COURSES_ARE_BROWSABLE': True,

    # Enables ability to restrict enrollment in specific courses by the user account login method
    'RESTRICT_ENROLL_BY_REG_METHOD': False,

    # enable analytics server.
    # WARNING: THIS SHOULD ALWAYS BE SET TO FALSE UNDER NORMAL
    # LMS OPERATION. See analytics.py for details about what
    # this does.
    'RUN_AS_ANALYTICS_SERVER_ENABLED': False,

    # Flip to True when the YouTube iframe API breaks (again)
    'USE_YOUTUBE_OBJECT_API': False,

    # Give a UI to show a student's submission history in a problem by the
    # Staff Debug tool.
    'ENABLE_STUDENT_HISTORY_VIEW': True,

    # Provide a UI to allow users to submit feedback from the LMS (left-hand help modal)
    'ENABLE_FEEDBACK_SUBMISSION': False,

    # Turn on a page that lets staff enter Python code to be run in the
    # sandbox, for testing whether it's enabled properly.
    'ENABLE_DEBUG_RUN_PYTHON': False,

    # Enable URL that shows information about the status of variuous services
    'ENABLE_SERVICE_STATUS': False,

    # Toggle to indicate use of the Stanford theming system
    'USE_CUSTOM_THEME': False,

    # Don't autoplay videos for students
    'AUTOPLAY_VIDEOS': False,

    # Enable instructor dash to submit background tasks
    'ENABLE_INSTRUCTOR_BACKGROUND_TASKS': True,

    # Enable instructor to assign individual due dates
    # Note: In order for this feature to work, you must also add
    # 'courseware.student_field_overrides.IndividualStudentOverrideProvider' to
    # the setting FIELD_OVERRIDE_PROVIDERS, in addition to setting this flag to
    # True.
    'INDIVIDUAL_DUE_DATES': False,

    # Enable Custom Courses for EdX
    'CUSTOM_COURSES_EDX': False,

    # Toggle to enable certificates of courses on dashboard
    'ENABLE_VERIFIED_CERTIFICATES': False,

    # for load testing
    'AUTOMATIC_AUTH_FOR_TESTING': False,

    # Toggle the availability of the shopping cart page
    'ENABLE_SHOPPING_CART': False,

    # Toggle storing detailed billing information
    'STORE_BILLING_INFO': False,

    # Enable flow for payments for course registration (DIFFERENT from verified student flow)
    'ENABLE_PAID_COURSE_REGISTRATION': False,

    # Enable the display of cosmetic course price display (set in course advanced settings)
    'ENABLE_COSMETIC_DISPLAY_PRICE': False,

    # Automatically approve student identity verification attempts
    'AUTOMATIC_VERIFY_STUDENT_IDENTITY_FOR_TESTING': False,

    # Disable instructor dash buttons for downloading course data
    # when enrollment exceeds this number
    'MAX_ENROLLMENT_INSTR_BUTTONS': 200,

    # Grade calculation started from the new instructor dashboard will write
    # grades CSV files to S3 and give links for downloads.
    'ENABLE_S3_GRADE_DOWNLOADS': False,

    # whether to use password policy enforcement or not
    'ENFORCE_PASSWORD_POLICY': True,

    # Give course staff unrestricted access to grade downloads (if set to False,
    # only edX superusers can perform the downloads)
    'ALLOW_COURSE_STAFF_GRADE_DOWNLOADS': False,

    'ENABLED_PAYMENT_REPORTS': [
        "refund_report",
        "itemized_purchase_report",
        "university_revenue_share",
        "certificate_status"
    ],

    # Turn off account locking if failed login attempts exceeds a limit
    'ENABLE_MAX_FAILED_LOGIN_ATTEMPTS': True,

    # Hide any Personally Identifiable Information from application logs
    'SQUELCH_PII_IN_LOGS': True,

    # Toggles the embargo functionality, which blocks users from
    # the site or courses based on their location.
    'EMBARGO': False,

    # Whether the Wiki subsystem should be accessible via the direct /wiki/ paths. Setting this to True means
    # that people can submit content and modify the Wiki in any arbitrary manner. We're leaving this as True in the
    # defaults, so that we maintain current behavior
    'ALLOW_WIKI_ROOT_ACCESS': True,

    # Turn on/off Microsites feature
    'USE_MICROSITES': False,

    # Turn on third-party auth. Disabled for now because full implementations are not yet available. Remember to syncdb
    # if you enable this; we don't create tables by default.
    'ENABLE_THIRD_PARTY_AUTH': False,

    # Toggle to enable alternate urls for marketing links
    'ENABLE_MKTG_SITE': False,

    # Prevent concurrent logins per user
    'PREVENT_CONCURRENT_LOGINS': True,

    # Turn on Advanced Security by default
    'ADVANCED_SECURITY': True,

    # When a logged in user goes to the homepage ('/') should the user be
    # redirected to the dashboard - this is default Open edX behavior. Set to
    # False to not redirect the user
    'ALWAYS_REDIRECT_HOMEPAGE_TO_DASHBOARD_FOR_AUTHENTICATED_USER': True,

    # When a user goes to the homepage ('/') the user see the
    # courses listed in the announcement dates order - this is default Open edX behavior.
    # Set to True to change the course sorting behavior by their start dates, latest first.
    'ENABLE_COURSE_SORTING_BY_START_DATE': True,

    # Expose Mobile REST API. Note that if you use this, you must also set
    # ENABLE_OAUTH2_PROVIDER to True
    'ENABLE_MOBILE_REST_API': False,

    # Enable the combined login/registration form
    'ENABLE_COMBINED_LOGIN_REGISTRATION': False,

    # Enable organizational email opt-in
    'ENABLE_MKTG_EMAIL_OPT_IN': False,

    # Show a section in the membership tab of the instructor dashboard
    # to allow an upload of a CSV file that contains a list of new accounts to create
    # and register for course.
    'ALLOW_AUTOMATED_SIGNUPS': False,

    # Enable display of enrollment counts in instructor dash, analytics section
    'DISPLAY_ANALYTICS_ENROLLMENTS': True,

    # Show the mobile app links in the footer
    'ENABLE_FOOTER_MOBILE_APP_LINKS': False,

    # Let students save and manage their annotations
    'ENABLE_EDXNOTES': False,

    # Milestones application flag
    'MILESTONES_APP': False,

    # Organizations application flag
    'ORGANIZATIONS_APP': False,

    # Prerequisite courses feature flag
    'ENABLE_PREREQUISITE_COURSES': False,

    # For easily adding modes to courses during acceptance testing
    'MODE_CREATION_FOR_TESTING': False,

    # Courseware search feature
    'ENABLE_COURSEWARE_SEARCH': False,

    # Dashboard search feature
    'ENABLE_DASHBOARD_SEARCH': False,

    # log all information from cybersource callbacks
    'LOG_POSTPAY_CALLBACKS': True,

    # enable beacons for video timing statistics
    'ENABLE_VIDEO_BEACON': False,

    # enable beacons for lms onload event statistics
    'ENABLE_ONLOAD_BEACON': False,

    # Toggle platform-wide course licensing
    'LICENSING': False,

    # Certificates Web/HTML Views
    'CERTIFICATES_HTML_VIEW': False,

    # Batch-Generated Certificates from Instructor Dashboard
    'CERTIFICATES_INSTRUCTOR_GENERATION': False,

    # Course discovery feature
    'ENABLE_COURSE_DISCOVERY': False,

    # Setting for overriding default filtering facets for Course discovery
    # COURSE_DISCOVERY_FILTERS = ["org", "language", "modes"]

    # Software secure fake page feature flag
    'ENABLE_SOFTWARE_SECURE_FAKE': False,

    # Teams feature
    'ENABLE_TEAMS': True,

    # Show video bumper in LMS
    'ENABLE_VIDEO_BUMPER': False,

    # How many seconds to show the bumper again, default is 7 days:
    'SHOW_BUMPER_PERIODICITY': 7 * 24 * 3600,

    # Special Exams, aka Timed and Proctored Exams
    'ENABLE_SPECIAL_EXAMS': False,

    # Enable OpenBadge support. See the BADGR_* settings later in this file.
    'ENABLE_OPENBADGES': False,

    # The block types to disable need to be specified in "x block disable config" in django admin.
    'ENABLE_DISABLING_XBLOCK_TYPES': True,

    # Enable the max score cache to speed up grading
    'ENABLE_MAX_SCORE_CACHE': True,

    # Enable LTI Provider feature.
    'ENABLE_LTI_PROVIDER': False,

    # Show Language selector.
    'SHOW_LANGUAGE_SELECTOR': False,

    # Write new CSM history to the extended table.
    # This will eventually default to True and may be
    # removed since all installs should have the separate
    # extended history table.
    'ENABLE_CSMH_EXTENDED': False,

    # Read from both the CSMH and CSMHE history tables.
    # This is the default, but can be disabled if all history
    # lives in the Extended table, saving the frontend from
    # making multiple queries.
    'ENABLE_READING_FROM_MULTIPLE_HISTORY_TABLES': True,
}

# Ignore static asset files on import which match this pattern
ASSET_IGNORE_REGEX = r"(^\._.*$)|(^\.DS_Store$)|(^.*~$)"

# Used for A/B testing
DEFAULT_GROUPS = []

# If this is true, random scores will be generated for the purpose of debugging the profile graphs
GENERATE_PROFILE_SCORES = False

# Used with XQueue
XQUEUE_WAITTIME_BETWEEN_REQUESTS = 5  # seconds


############################# SET PATH INFORMATION #############################
PROJECT_ROOT = path(__file__).abspath().dirname().dirname()  # /edx-platform/lms
REPO_ROOT = PROJECT_ROOT.dirname()
COMMON_ROOT = REPO_ROOT / "common"
ENV_ROOT = REPO_ROOT.dirname()  # virtualenv dir /edx-platform is in
COURSES_ROOT = ENV_ROOT / "data"

DATA_DIR = COURSES_ROOT

# comprehensive theming system
COMPREHENSIVE_THEME_DIR = ""

# TODO: Remove the rest of the sys.path modification here and in cms/envs/common.py
sys.path.append(REPO_ROOT)
sys.path.append(PROJECT_ROOT / 'djangoapps')
sys.path.append(COMMON_ROOT / 'djangoapps')

# For Node.js

system_node_path = os.environ.get("NODE_PATH", REPO_ROOT / 'node_modules')

node_paths = [
    COMMON_ROOT / "static/js/vendor",
    COMMON_ROOT / "static/coffee/src",
    system_node_path,
]
NODE_PATH = ':'.join(node_paths)

# For geolocation ip database
GEOIP_PATH = REPO_ROOT / "common/static/data/geoip/GeoIP.dat"
GEOIPV6_PATH = REPO_ROOT / "common/static/data/geoip/GeoIPv6.dat"

# Where to look for a status message
STATUS_MESSAGE_PATH = ENV_ROOT / "status_message.json"

############################ Global Database Configuration #####################

DATABASE_ROUTERS = [
    'openedx.core.lib.django_courseware_routers.StudentModuleHistoryExtendedRouter',
]

############################ OpenID Provider  ##################################
OPENID_PROVIDER_TRUSTED_ROOTS = ['cs50.net', '*.cs50.net']

############################ OAUTH2 Provider ###################################

# OpenID Connect issuer ID. Normally the URL of the authentication endpoint.

OAUTH_OIDC_ISSUER = 'https:/example.com/oauth2'

# OpenID Connect claim handlers

OAUTH_OIDC_ID_TOKEN_HANDLERS = (
    'edx_oauth2_provider.oidc.handlers.BasicIDTokenHandler',
    'edx_oauth2_provider.oidc.handlers.ProfileHandler',
    'edx_oauth2_provider.oidc.handlers.EmailHandler',
    'oauth2_handler.IDTokenHandler'
)

OAUTH_OIDC_USERINFO_HANDLERS = (
    'edx_oauth2_provider.oidc.handlers.BasicUserInfoHandler',
    'edx_oauth2_provider.oidc.handlers.ProfileHandler',
    'edx_oauth2_provider.oidc.handlers.EmailHandler',
    'oauth2_handler.UserInfoHandler'
)

OAUTH_EXPIRE_CONFIDENTIAL_CLIENT_DAYS = 365
OAUTH_EXPIRE_PUBLIC_CLIENT_DAYS = 30

################################## DJANGO OAUTH TOOLKIT #######################################

OAUTH2_PROVIDER = {
    'OAUTH2_VALIDATOR_CLASS': 'lms.djangoapps.oauth_dispatch.dot_overrides.EdxOAuth2Validator',
    'SCOPES': {
        'read': 'Read scope',
        'write': 'Write scope',
        'email': 'Email scope',
        'profile': 'Profile scope',
    }
}

################################## TEMPLATE CONFIGURATION #####################################
# Mako templating
# TODO: Move the Mako templating into a different engine in TEMPLATES below.
import tempfile
MAKO_MODULE_DIR = os.path.join(tempfile.gettempdir(), 'mako_lms')
MAKO_TEMPLATES = {}
MAKO_TEMPLATES['main'] = [PROJECT_ROOT / 'templates',
                          COMMON_ROOT / 'templates',
                          COMMON_ROOT / 'lib' / 'capa' / 'capa' / 'templates',
                          COMMON_ROOT / 'djangoapps' / 'pipeline_mako' / 'templates']

# Django templating
TEMPLATES = [
    {
        'BACKEND': 'django.template.backends.django.DjangoTemplates',
        # Don't look for template source files inside installed applications.
        'APP_DIRS': False,
        # Instead, look for template source files in these dirs.
        'DIRS': [
            PROJECT_ROOT / "templates",
            COMMON_ROOT / 'templates',
            COMMON_ROOT / 'lib' / 'capa' / 'capa' / 'templates',
            COMMON_ROOT / 'djangoapps' / 'pipeline_mako' / 'templates',
            COMMON_ROOT / 'static',  # required to statically include common Underscore templates
        ],
        # Options specific to this backend.
        'OPTIONS': {
            'loaders': [
                # We have to use mako-aware template loaders to be able to include
                # mako templates inside django templates (such as main_django.html).
                'edxmako.makoloader.MakoFilesystemLoader',
                'edxmako.makoloader.MakoAppDirectoriesLoader',
            ],
            'context_processors': [
                'django.template.context_processors.request',
                'django.template.context_processors.static',
                'django.contrib.messages.context_processors.messages',
                'django.template.context_processors.i18n',
                'django.contrib.auth.context_processors.auth',  # this is required for admin
                'django.template.context_processors.csrf',

                # Added for django-wiki
                'django.template.context_processors.media',
                'django.template.context_processors.tz',
                'django.contrib.messages.context_processors.messages',
                'sekizai.context_processors.sekizai',

                # Hack to get required link URLs to password reset templates
                'edxmako.shortcuts.marketing_link_context_processor',

                # Shoppingcart processor (detects if request.user has a cart)
                'shoppingcart.context_processor.user_has_cart_context_processor',

                # Allows the open edX footer to be leveraged in Django Templates.
                'edxmako.shortcuts.microsite_footer_context_processor',

                # Online contextual help
                'context_processors.doc_url',
            ],
            # Change 'debug' in your environment settings files - not here.
            'debug': False
        }
    }
]
DEFAULT_TEMPLATE_ENGINE = TEMPLATES[0]

###############################################################################################

# use the ratelimit backend to prevent brute force attacks
AUTHENTICATION_BACKENDS = (
    'ratelimitbackend.backends.RateLimitModelBackend',
)
STUDENT_FILEUPLOAD_MAX_SIZE = 4 * 1000 * 1000  # 4 MB
MAX_FILEUPLOADS_PER_INPUT = 20

# Dev machines shouldn't need the book
# BOOK_URL = '/static/book/'
BOOK_URL = 'https://mitxstatic.s3.amazonaws.com/book_images/'  # For AWS deploys
RSS_TIMEOUT = 600

# Configuration option for when we want to grab server error pages
STATIC_GRAB = False
DEV_CONTENT = True

EDX_ROOT_URL = ''

LOGIN_REDIRECT_URL = EDX_ROOT_URL + '/login'
LOGIN_URL = EDX_ROOT_URL + '/login'

COURSE_NAME = "6.002_Spring_2012"
COURSE_NUMBER = "6.002x"
COURSE_TITLE = "Circuits and Electronics"

### Dark code. Should be enabled in local settings for devel.

ENABLE_MULTICOURSE = False  # set to False to disable multicourse display (see lib.util.views.edXhome)

WIKI_ENABLED = False

###

COURSE_DEFAULT = '6.002x_Fall_2012'
COURSE_SETTINGS = {
    '6.002x_Fall_2012': {
        'number': '6.002x',
        'title': 'Circuits and Electronics',
        'xmlpath': '6002x/',
        'location': 'i4x://edx/6002xs12/course/6.002x_Fall_2012',
    }
}

# IP addresses that are allowed to reload the course, etc.
# TODO (vshnayder): Will probably need to change as we get real access control in.
LMS_MIGRATION_ALLOWED_IPS = []

# These are standard regexes for pulling out info like course_ids, usage_ids, etc.
# They are used so that URLs with deprecated-format strings still work.
# Note: these intentionally greedily grab all chars up to the next slash including any pluses
# DHM: I really wanted to ensure the separators were the same (+ or /) but all patts I tried had
# too many inadvertent side effects :-(
COURSE_KEY_PATTERN = r'(?P<course_key_string>[^/+]+(/|\+)[^/+]+(/|\+)[^/?]+)'
COURSE_ID_PATTERN = COURSE_KEY_PATTERN.replace('course_key_string', 'course_id')
COURSE_KEY_REGEX = COURSE_KEY_PATTERN.replace('P<course_key_string>', ':')

USAGE_KEY_PATTERN = r'(?P<usage_key_string>(?:i4x://?[^/]+/[^/]+/[^/]+/[^@]+(?:@[^/]+)?)|(?:[^/]+))'
ASSET_KEY_PATTERN = r'(?P<asset_key_string>(?:/?c4x(:/)?/[^/]+/[^/]+/[^/]+/[^@]+(?:@[^/]+)?)|(?:[^/]+))'
USAGE_ID_PATTERN = r'(?P<usage_id>(?:i4x://?[^/]+/[^/]+/[^/]+/[^@]+(?:@[^/]+)?)|(?:[^/]+))'

USERNAME_PATTERN = r'(?P<username>[\w.@+-]+)'

############################## EVENT TRACKING #################################
LMS_SEGMENT_KEY = None

# FIXME: Should we be doing this truncation?
TRACK_MAX_EVENT = 50000

DEBUG_TRACK_LOG = False

TRACKING_BACKENDS = {
    'logger': {
        'ENGINE': 'track.backends.logger.LoggerBackend',
        'OPTIONS': {
            'name': 'tracking'
        }
    }
}

# We're already logging events, and we don't want to capture user
# names/passwords.  Heartbeat events are likely not interesting.
TRACKING_IGNORE_URL_PATTERNS = [r'^/event', r'^/login', r'^/heartbeat', r'^/segmentio/event', r'^/performance']

EVENT_TRACKING_ENABLED = True
EVENT_TRACKING_BACKENDS = {
    'tracking_logs': {
        'ENGINE': 'eventtracking.backends.routing.RoutingBackend',
        'OPTIONS': {
            'backends': {
                'logger': {
                    'ENGINE': 'eventtracking.backends.logger.LoggerBackend',
                    'OPTIONS': {
                        'name': 'tracking',
                        'max_event_size': TRACK_MAX_EVENT,
                    }
                }
            },
            'processors': [
                {'ENGINE': 'track.shim.LegacyFieldMappingProcessor'},
                {'ENGINE': 'track.shim.PrefixedEventProcessor'}
            ]
        }
    },
    'segmentio': {
        'ENGINE': 'eventtracking.backends.routing.RoutingBackend',
        'OPTIONS': {
            'backends': {
                'segment': {'ENGINE': 'eventtracking.backends.segment.SegmentBackend'}
            },
            'processors': [
                {
                    'ENGINE': 'eventtracking.processors.whitelist.NameWhitelistProcessor',
                    'OPTIONS': {
                        'whitelist': []
                    }
                },
                {
                    'ENGINE': 'track.shim.GoogleAnalyticsProcessor'
                }
            ]
        }
    }
}
EVENT_TRACKING_PROCESSORS = []

# Backwards compatibility with ENABLE_SQL_TRACKING_LOGS feature flag.
# In the future, adding the backend to TRACKING_BACKENDS should be enough.
if FEATURES.get('ENABLE_SQL_TRACKING_LOGS'):
    TRACKING_BACKENDS.update({
        'sql': {
            'ENGINE': 'track.backends.django.DjangoBackend'
        }
    })
    EVENT_TRACKING_BACKENDS.update({
        'sql': {
            'ENGINE': 'track.backends.django.DjangoBackend'
        }
    })

TRACKING_SEGMENTIO_WEBHOOK_SECRET = None
TRACKING_SEGMENTIO_ALLOWED_TYPES = ['track']
TRACKING_SEGMENTIO_DISALLOWED_SUBSTRING_NAMES = ['.bi.']
TRACKING_SEGMENTIO_SOURCE_MAP = {
    'analytics-android': 'mobile',
    'analytics-ios': 'mobile',
}

######################## GOOGLE ANALYTICS ###########################
GOOGLE_ANALYTICS_ACCOUNT = None
GOOGLE_ANALYTICS_LINKEDIN = 'GOOGLE_ANALYTICS_LINKEDIN_DUMMY'

######################## OPTIMIZELY ###########################
OPTIMIZELY_PROJECT_ID = None

######################## subdomain specific settings ###########################
COURSE_LISTINGS = {}
VIRTUAL_UNIVERSITIES = []

############# XBlock Configuration ##########

# Import after sys.path fixup
from xmodule.modulestore.inheritance import InheritanceMixin
from xmodule.modulestore import prefer_xmodules
from xmodule.x_module import XModuleMixin

# These are the Mixins that should be added to every XBlock.
# This should be moved into an XBlock Runtime/Application object
# once the responsibility of XBlock creation is moved out of modulestore - cpennington
XBLOCK_MIXINS = (LmsBlockMixin, InheritanceMixin, XModuleMixin, EditInfoMixin)

# Allow any XBlock in the LMS
XBLOCK_SELECT_FUNCTION = prefer_xmodules

# Paths to wrapper methods which should be applied to every XBlock's FieldData.
XBLOCK_FIELD_DATA_WRAPPERS = ()

############# ModuleStore Configuration ##########

MODULESTORE_BRANCH = 'published-only'
CONTENTSTORE = None
DOC_STORE_CONFIG = {
    'host': 'localhost',
    'db': 'xmodule',
    'collection': 'modulestore',
    # If 'asset_collection' defined, it'll be used
    # as the collection name for asset metadata.
    # Otherwise, a default collection name will be used.
}
MODULESTORE = {
    'default': {
        'ENGINE': 'xmodule.modulestore.mixed.MixedModuleStore',
        'OPTIONS': {
            'mappings': {},
            'stores': [
                {
                    'NAME': 'split',
                    'ENGINE': 'xmodule.modulestore.split_mongo.split_draft.DraftVersioningModuleStore',
                    'DOC_STORE_CONFIG': DOC_STORE_CONFIG,
                    'OPTIONS': {
                        'default_class': 'xmodule.hidden_module.HiddenDescriptor',
                        'fs_root': DATA_DIR,
                        'render_template': 'edxmako.shortcuts.render_to_string',
                    }
                },
                {
                    'NAME': 'draft',
                    'ENGINE': 'xmodule.modulestore.mongo.DraftMongoModuleStore',
                    'DOC_STORE_CONFIG': DOC_STORE_CONFIG,
                    'OPTIONS': {
                        'default_class': 'xmodule.hidden_module.HiddenDescriptor',
                        'fs_root': DATA_DIR,
                        'render_template': 'edxmako.shortcuts.render_to_string',
                    }
                }
            ]
        }
    }
}

#################### Python sandbox ############################################

CODE_JAIL = {
    # Path to a sandboxed Python executable.  None means don't bother.
    'python_bin': None,
    # User to run as in the sandbox.
    'user': 'sandbox',

    # Configurable limits.
    'limits': {
        # How many CPU seconds can jailed code use?
        'CPU': 1,
    },
}

# Some courses are allowed to run unsafe code. This is a list of regexes, one
# of them must match the course id for that course to run unsafe code.
#
# For example:
#
#   COURSES_WITH_UNSAFE_CODE = [
#       r"Harvard/XY123.1/.*"
#   ]
COURSES_WITH_UNSAFE_CODE = []

############################### DJANGO BUILT-INS ###############################
# Change DEBUG in your environment settings files, not here
DEBUG = False
USE_TZ = True
SESSION_COOKIE_SECURE = False
SESSION_SAVE_EVERY_REQUEST = False
SESSION_SERIALIZER = 'django.contrib.sessions.serializers.PickleSerializer'

# CMS base
CMS_BASE = 'localhost:8001'

# Site info
SITE_ID = 1
SITE_NAME = "example.com"
HTTPS = 'on'
ROOT_URLCONF = 'lms.urls'
# NOTE: Please set ALLOWED_HOSTS to some sane value, as we do not allow the default '*'

# Platform Email
EMAIL_BACKEND = 'django.core.mail.backends.console.EmailBackend'
DEFAULT_FROM_EMAIL = 'registration@example.com'
DEFAULT_FEEDBACK_EMAIL = 'feedback@example.com'
SERVER_EMAIL = 'devops@example.com'
TECH_SUPPORT_EMAIL = 'technical@example.com'
CONTACT_EMAIL = 'info@example.com'
BUGS_EMAIL = 'bugs@example.com'
UNIVERSITY_EMAIL = 'university@example.com'
PRESS_EMAIL = 'press@example.com'
FINANCE_EMAIL = ''

# Platform mailing address
CONTACT_MAILING_ADDRESS = ''

ADMINS = ()
MANAGERS = ADMINS

EDX_PLATFORM_REVISION = os.environ.get('EDX_PLATFORM_REVISION')

if not EDX_PLATFORM_REVISION:
    try:
        # Get git revision of the current file
        EDX_PLATFORM_REVISION = dealer.git.Backend(path=REPO_ROOT).revision
    except TypeError:
        # Not a git repository
        EDX_PLATFORM_REVISION = 'unknown'

# Static content
STATIC_URL = '/static/'
STATIC_ROOT = ENV_ROOT / "staticfiles"

STATICFILES_DIRS = [
    COMMON_ROOT / "static",
    PROJECT_ROOT / "static",
]

FAVICON_PATH = 'images/favicon.ico'
DEFAULT_COURSE_ABOUT_IMAGE_URL = 'images/pencils.jpg'

# User-uploaded content
MEDIA_ROOT = '/edx/var/edxapp/media/'
MEDIA_URL = '/media/'

# Locale/Internationalization
TIME_ZONE = 'America/New_York'  # http://en.wikipedia.org/wiki/List_of_tz_zones_by_name
LANGUAGE_CODE = 'en'  # http://www.i18nguy.com/unicode/language-identifiers.html
# these languages display right to left
LANGUAGES_BIDI = ("he", "ar", "fa", "ur", "fa-ir", "rtl")

# Sourced from http://www.localeplanet.com/icu/ and wikipedia
LANGUAGES = (
    ('en', u'English'),
    ('rtl', u'Right-to-Left Test Language'),
    ('eo', u'Dummy Language (Esperanto)'),  # Dummy languaged used for testing
    ('fake2', u'Fake translations'),        # Another dummy language for testing (not pushed to prod)

    ('am', u'አማርኛ'),  # Amharic
    ('ar', u'العربية'),  # Arabic
    ('az', u'azərbaycanca'),  # Azerbaijani
    ('bg-bg', u'български (България)'),  # Bulgarian (Bulgaria)
    ('bn-bd', u'বাংলা (বাংলাদেশ)'),  # Bengali (Bangladesh)
    ('bn-in', u'বাংলা (ভারত)'),  # Bengali (India)
    ('bs', u'bosanski'),  # Bosnian
    ('ca', u'Català'),  # Catalan
    ('ca@valencia', u'Català (València)'),  # Catalan (Valencia)
    ('cs', u'Čeština'),  # Czech
    ('cy', u'Cymraeg'),  # Welsh
    ('da', u'dansk'),  # Danish
    ('de-de', u'Deutsch (Deutschland)'),  # German (Germany)
    ('el', u'Ελληνικά'),  # Greek
    ('en-uk', u'English (United Kingdom)'),  # English (United Kingdom)
    ('en@lolcat', u'LOLCAT English'),  # LOLCAT English
    ('en@pirate', u'Pirate English'),  # Pirate English
    ('es-419', u'Español (Latinoamérica)'),  # Spanish (Latin America)
    ('es-ar', u'Español (Argentina)'),  # Spanish (Argentina)
    ('es-ec', u'Español (Ecuador)'),  # Spanish (Ecuador)
    ('es-es', u'Español (España)'),  # Spanish (Spain)
    ('es-mx', u'Español (México)'),  # Spanish (Mexico)
    ('es-pe', u'Español (Perú)'),  # Spanish (Peru)
    ('et-ee', u'Eesti (Eesti)'),  # Estonian (Estonia)
    ('eu-es', u'euskara (Espainia)'),  # Basque (Spain)
    ('fa', u'فارسی'),  # Persian
    ('fa-ir', u'فارسی (ایران)'),  # Persian (Iran)
    ('fi-fi', u'Suomi (Suomi)'),  # Finnish (Finland)
    ('fil', u'Filipino'),  # Filipino
    ('fr', u'Français'),  # French
    ('gl', u'Galego'),  # Galician
    ('gu', u'ગુજરાતી'),  # Gujarati
    ('he', u'עברית'),  # Hebrew
    ('hi', u'हिन्दी'),  # Hindi
    ('hr', u'hrvatski'),  # Croatian
    ('hu', u'magyar'),  # Hungarian
    ('hy-am', u'Հայերեն (Հայաստան)'),  # Armenian (Armenia)
    ('id', u'Bahasa Indonesia'),  # Indonesian
    ('it-it', u'Italiano (Italia)'),  # Italian (Italy)
    ('ja-jp', u'日本語 (日本)'),  # Japanese (Japan)
    ('kk-kz', u'қазақ тілі (Қазақстан)'),  # Kazakh (Kazakhstan)
    ('km-kh', u'ភាសាខ្មែរ (កម្ពុជា)'),  # Khmer (Cambodia)
    ('kn', u'ಕನ್ನಡ'),  # Kannada
    ('ko-kr', u'한국어 (대한민국)'),  # Korean (Korea)
    ('lt-lt', u'Lietuvių (Lietuva)'),  # Lithuanian (Lithuania)
    ('ml', u'മലയാളം'),  # Malayalam
    ('mn', u'Монгол хэл'),  # Mongolian
    ('mr', u'मराठी'),  # Marathi
    ('ms', u'Bahasa Melayu'),  # Malay
    ('nb', u'Norsk bokmål'),  # Norwegian Bokmål
    ('ne', u'नेपाली'),  # Nepali
    ('nl-nl', u'Nederlands (Nederland)'),  # Dutch (Netherlands)
    ('or', u'ଓଡ଼ିଆ'),  # Oriya
    ('pl', u'Polski'),  # Polish
    ('pt-br', u'Português (Brasil)'),  # Portuguese (Brazil)
    ('pt-pt', u'Português (Portugal)'),  # Portuguese (Portugal)
    ('ro', u'română'),  # Romanian
    ('ru', u'Русский'),  # Russian
    ('si', u'සිංහල'),  # Sinhala
    ('sk', u'Slovenčina'),  # Slovak
    ('sl', u'Slovenščina'),  # Slovenian
    ('sq', u'shqip'),  # Albanian
    ('sr', u'Српски'),  # Serbian
    ('sv', u'svenska'),  # Swedish
    ('sw', u'Kiswahili'),  # Swahili
    ('ta', u'தமிழ்'),  # Tamil
    ('te', u'తెలుగు'),  # Telugu
    ('th', u'ไทย'),  # Thai
    ('tr-tr', u'Türkçe (Türkiye)'),  # Turkish (Turkey)
    ('uk', u'Українська'),  # Ukranian
    ('ur', u'اردو'),  # Urdu
    ('vi', u'Tiếng Việt'),  # Vietnamese
    ('uz', u'Ўзбек'),  # Uzbek
    ('zh-cn', u'中文 (简体)'),  # Chinese (China)
    ('zh-hk', u'中文 (香港)'),  # Chinese (Hong Kong)
    ('zh-tw', u'中文 (台灣)'),  # Chinese (Taiwan)
)

LANGUAGE_DICT = dict(LANGUAGES)

USE_I18N = True
USE_L10N = True

STATICI18N_ROOT = PROJECT_ROOT / "static"
STATICI18N_OUTPUT_DIR = "js/i18n"

# Localization strings (e.g. django.po) are under this directory
LOCALE_PATHS = (REPO_ROOT + '/conf/locale',)  # edx-platform/conf/locale/
# Messages
MESSAGE_STORAGE = 'django.contrib.messages.storage.session.SessionStorage'

# Guidelines for translators
TRANSLATORS_GUIDE = 'http://edx.readthedocs.org/projects/edx-developer-guide/en/latest/conventions/internationalization/i18n_translators_guide.html'  # pylint: disable=line-too-long

#################################### GITHUB #######################################
# gitreload is used in LMS-workflow to pull content from github
# gitreload requests are only allowed from these IP addresses, which are
# the advertised public IPs of the github WebHook servers.
# These are listed, eg at https://github.com/edx/edx-platform/admin/hooks

ALLOWED_GITRELOAD_IPS = ['207.97.227.253', '50.57.128.197', '108.171.174.178']

#################################### AWS #######################################
# S3BotoStorage insists on a timeout for uploaded assets. We should make it
# permanent instead, but rather than trying to figure out exactly where that
# setting is, I'm just bumping the expiration time to something absurd (100
# years). This is only used if DEFAULT_FILE_STORAGE is overriden to use S3
# in the global settings.py
AWS_QUERYSTRING_EXPIRE = 10 * 365 * 24 * 60 * 60  # 10 years

################################# SIMPLEWIKI ###################################
SIMPLE_WIKI_REQUIRE_LOGIN_EDIT = True
SIMPLE_WIKI_REQUIRE_LOGIN_VIEW = False

################################# WIKI ###################################
from course_wiki import settings as course_wiki_settings

WIKI_ACCOUNT_HANDLING = False
WIKI_EDITOR = 'course_wiki.editors.CodeMirror'
WIKI_SHOW_MAX_CHILDREN = 0  # We don't use the little menu that shows children of an article in the breadcrumb
WIKI_ANONYMOUS = False  # Don't allow anonymous access until the styling is figured out

WIKI_CAN_DELETE = course_wiki_settings.CAN_DELETE
WIKI_CAN_MODERATE = course_wiki_settings.CAN_MODERATE
WIKI_CAN_CHANGE_PERMISSIONS = course_wiki_settings.CAN_CHANGE_PERMISSIONS
WIKI_CAN_ASSIGN = course_wiki_settings.CAN_ASSIGN

WIKI_USE_BOOTSTRAP_SELECT_WIDGET = False
WIKI_LINK_LIVE_LOOKUPS = False
WIKI_LINK_DEFAULT_LEVEL = 2

##### Feedback submission mechanism #####
FEEDBACK_SUBMISSION_EMAIL = None

##### Zendesk #####
ZENDESK_URL = None
ZENDESK_USER = None
ZENDESK_API_KEY = None

##### EMBARGO #####
EMBARGO_SITE_REDIRECT_URL = None

##### shoppingcart Payment #####
PAYMENT_SUPPORT_EMAIL = 'payment@example.com'

##### Using cybersource by default #####

CC_PROCESSOR_NAME = 'CyberSource'
CC_PROCESSOR = {
    'CyberSource': {
        'SHARED_SECRET': '',
        'MERCHANT_ID': '',
        'SERIAL_NUMBER': '',
        'ORDERPAGE_VERSION': '7',
        'PURCHASE_ENDPOINT': '',
    },
    'CyberSource2': {
        "PURCHASE_ENDPOINT": '',
        "SECRET_KEY": '',
        "ACCESS_KEY": '',
        "PROFILE_ID": '',
    }
}

# Setting for PAID_COURSE_REGISTRATION, DOES NOT AFFECT VERIFIED STUDENTS
PAID_COURSE_REGISTRATION_CURRENCY = ['usd', '$']

# Members of this group are allowed to generate payment reports
PAYMENT_REPORT_GENERATOR_GROUP = 'shoppingcart_report_access'

################################# EdxNotes config  #########################

# Configure the LMS to use our stub EdxNotes implementation
EDXNOTES_PUBLIC_API = 'http://localhost:8120/api/v1'
EDXNOTES_INTERNAL_API = 'http://localhost:8120/api/v1'

EDXNOTES_CONNECT_TIMEOUT = 0.5  # time in seconds
EDXNOTES_READ_TIMEOUT = 1.5  # time in seconds

########################## Parental controls config  #######################

# The age at which a learner no longer requires parental consent, or None
# if parental consent is never required.
PARENTAL_CONSENT_AGE_LIMIT = 13

################################# Jasmine ##################################
JASMINE_TEST_DIRECTORY = PROJECT_ROOT + '/static/coffee'


######################### Branded Footer ###################################
# Constants for the footer used on the site and shared with other sites
# (such as marketing and the blog) via the branding API.

# URL for OpenEdX displayed in the footer
FOOTER_OPENEDX_URL = "http://open.edx.org"

# URL for the OpenEdX logo image
# We use logo images served from files.edx.org so we can (roughly) track
# how many OpenEdX installations are running.
# Site operators can choose from these logo options:
# * https://files.edx.org/openedx-logos/edx-openedx-logo-tag.png
# * https://files.edx.org/openedx-logos/edx-openedx-logo-tag-light.png"
# * https://files.edx.org/openedx-logos/edx-openedx-logo-tag-dark.png
FOOTER_OPENEDX_LOGO_IMAGE = "https://files.edx.org/openedx-logos/edx-openedx-logo-tag.png"

# This is just a placeholder image.
# Site operators can customize this with their organization's image.
FOOTER_ORGANIZATION_IMAGE = "images/logo.png"

# These are referred to both by the Django asset pipeline
# AND by the branding footer API, which needs to decide which
# version of the CSS to serve.
FOOTER_CSS = {
    "openedx": {
        "ltr": "style-lms-footer",
        "rtl": "style-lms-footer-rtl",
    },
    "edx": {
        "ltr": "style-lms-footer-edx",
        "rtl": "style-lms-footer-edx-rtl",
    },
}

# Cache expiration for the version of the footer served
# by the branding API.
FOOTER_CACHE_TIMEOUT = 30 * 60

# Max age cache control header for the footer (controls browser caching).
FOOTER_BROWSER_CACHE_MAX_AGE = 5 * 60

# Credit api notification cache timeout
CREDIT_NOTIFICATION_CACHE_TIMEOUT = 5 * 60 * 60

################################# Deprecation warnings #####################

# Ignore deprecation warnings (so we don't clutter Jenkins builds/production)
simplefilter('ignore')

################################# Middleware ###################################

MIDDLEWARE_CLASSES = (
    'request_cache.middleware.RequestCache',
    'mobile_api.middleware.AppVersionUpgrade',
    'header_control.middleware.HeaderControlMiddleware',
    'microsite_configuration.middleware.MicrositeMiddleware',
    'django_comment_client.middleware.AjaxExceptionMiddleware',
    'django.middleware.common.CommonMiddleware',
    'django.contrib.sites.middleware.CurrentSiteMiddleware',

    # Allows us to define redirects via Django admin
    'django_sites_extensions.middleware.RedirectMiddleware',

    # Instead of SessionMiddleware, we use a more secure version
    # 'django.contrib.sessions.middleware.SessionMiddleware',
    'openedx.core.djangoapps.safe_sessions.middleware.SafeSessionMiddleware',

    # Instead of AuthenticationMiddleware, we use a cached backed version
    #'django.contrib.auth.middleware.AuthenticationMiddleware',
    'cache_toolbox.middleware.CacheBackedAuthenticationMiddleware',
    # Enable SessionAuthenticationMiddleware in order to invalidate
    # user sessions after a password change.
    'django.contrib.auth.middleware.SessionAuthenticationMiddleware',

    'student.middleware.UserStandingMiddleware',
    'contentserver.middleware.StaticContentServer',
    'crum.CurrentRequestUserMiddleware',

    # Adds user tags to tracking events
    # Must go before TrackMiddleware, to get the context set up
    'openedx.core.djangoapps.user_api.middleware.UserTagsEventContextMiddleware',

    'django.contrib.messages.middleware.MessageMiddleware',
    'track.middleware.TrackMiddleware',

    # CORS and CSRF
    'corsheaders.middleware.CorsMiddleware',
    'cors_csrf.middleware.CorsCSRFMiddleware',
    'cors_csrf.middleware.CsrfCrossDomainCookieMiddleware',
    'django.middleware.csrf.CsrfViewMiddleware',

    'splash.middleware.SplashMiddleware',


    'geoinfo.middleware.CountryMiddleware',
    'embargo.middleware.EmbargoMiddleware',

    # Allows us to set user preferences
    'lang_pref.middleware.LanguagePreferenceMiddleware',

    # Allows us to dark-launch particular languages.
    # Must be after LangPrefMiddleware, so ?preview-lang query params can override
    # user's language preference. ?clear-lang resets to user's language preference.
    'dark_lang.middleware.DarkLangMiddleware',

    # Detects user-requested locale from 'accept-language' header in http request.
    # Must be after DarkLangMiddleware.
    'django.middleware.locale.LocaleMiddleware',

    # 'debug_toolbar.middleware.DebugToolbarMiddleware',

    'django_comment_client.utils.ViewNameMiddleware',
    'codejail.django_integration.ConfigureCodeJailMiddleware',

    # catches any uncaught RateLimitExceptions and returns a 403 instead of a 500
    'ratelimitbackend.middleware.RateLimitMiddleware',
    # needs to run after locale middleware (or anything that modifies the request context)
    'edxmako.middleware.MakoMiddleware',

    # for expiring inactive sessions
    'session_inactivity_timeout.middleware.SessionInactivityTimeout',

    # use Django built in clickjacking protection
    'django.middleware.clickjacking.XFrameOptionsMiddleware',

    # to redirected unenrolled students to the course info page
    'courseware.middleware.RedirectUnenrolledMiddleware',

    'course_wiki.middleware.WikiAccessMiddleware',

    # This must be last
    'microsite_configuration.middleware.MicrositeSessionCookieDomainMiddleware',
)

# Clickjacking protection can be enabled by setting this to 'DENY'
X_FRAME_OPTIONS = 'ALLOW'

# Platform for Privacy Preferences header
P3P_HEADER = 'CP="Open EdX does not have a P3P policy."'

############################### PIPELINE #######################################

PIPELINE_ENABLED = True

STATICFILES_STORAGE = 'openedx.core.storage.ProductionStorage'

# List of finder classes that know how to find static files in various locations.
# Note: the pipeline finder is included to be able to discover optimized files
STATICFILES_FINDERS = [
    'openedx.core.djangoapps.theming.finders.ComprehensiveThemeFinder',
    'django.contrib.staticfiles.finders.FileSystemFinder',
    'django.contrib.staticfiles.finders.AppDirectoriesFinder',
    'openedx.core.lib.xblock_pipeline.finder.XBlockPipelineFinder',
    'pipeline.finders.PipelineFinder',
]

PIPELINE_CSS_COMPRESSOR = None
PIPELINE_JS_COMPRESSOR = 'pipeline.compressors.uglifyjs.UglifyJSCompressor'

# Setting that will only affect the edX version of django-pipeline until our changes are merged upstream
PIPELINE_COMPILE_INPLACE = True

# Don't wrap JavaScript as there is code that depends upon updating the global namespace
PIPELINE_DISABLE_WRAPPER = True

# Specify the UglifyJS binary to use
PIPELINE_UGLIFYJS_BINARY = 'node_modules/.bin/uglifyjs'

from openedx.core.lib.rooted_paths import rooted_glob

courseware_js = (
    [
        'coffee/src/' + pth + '.js'
        for pth in ['courseware', 'histogram', 'navigation']
    ] +
    ['js/' + pth + '.js' for pth in ['ajax-error']] +
    sorted(rooted_glob(PROJECT_ROOT / 'static', 'coffee/src/modules/**/*.js'))
)

proctoring_js = (
    [
        'proctoring/js/models/proctored_exam_allowance_model.js',
        'proctoring/js/models/proctored_exam_attempt_model.js',
        'proctoring/js/models/proctored_exam_model.js'
    ] +
    [
        'proctoring/js/collections/proctored_exam_allowance_collection.js',
        'proctoring/js/collections/proctored_exam_attempt_collection.js',
        'proctoring/js/collections/proctored_exam_collection.js'
    ] +
    [
        'proctoring/js/views/Backbone.ModalDialog.js',
        'proctoring/js/views/proctored_exam_add_allowance_view.js',
        'proctoring/js/views/proctored_exam_allowance_view.js',
        'proctoring/js/views/proctored_exam_attempt_view.js',
        'proctoring/js/views/proctored_exam_view.js'
    ] +
    [
        'proctoring/js/proctored_app.js'
    ]
)

# Before a student accesses courseware, we do not
# need many of the JS dependencies.  This includes
# only the dependencies used everywhere in the LMS
# (including the dashboard/account/profile pages)
# Currently, this partially duplicates the "main vendor"
# JavaScript file, so only one of the two should be included
# on a page at any time.
# In the future, we will likely refactor this to use
# RequireJS and an optimizer.
base_vendor_js = [
    'common/js/vendor/jquery.js',
    'common/js/vendor/jquery-migrate.js',
    'js/vendor/jquery.cookie.js',
    'js/vendor/url.min.js',
    'common/js/vendor/underscore.js',
    'common/js/vendor/underscore.string.js',
    'common/js/vendor/picturefill.js',

    # Make some edX UI Toolkit utilities available in the global "edx" namespace
    'edx-ui-toolkit/js/utils/global-loader.js',
    'edx-ui-toolkit/js/utils/string-utils.js',
    'edx-ui-toolkit/js/utils/html-utils.js',

    # Finally load RequireJS and dependent vendor libraries
    'js/vendor/requirejs/require.js',
    'js/RequireJS-namespace-undefine.js',
    'js/vendor/URI.min.js',
    'common/js/vendor/backbone.js',
    'edx-pattern-library/js/modernizr-custom.js',
]

main_vendor_js = base_vendor_js + [
    'js/vendor/json2.js',
    'js/vendor/jquery-ui.min.js',
    'js/vendor/jquery.qtip.min.js',
    'js/vendor/jquery.ba-bbq.min.js',
]

# Common files used by both RequireJS code and non-RequireJS code
base_application_js = [
    'js/src/utility.js',
    'js/src/logger.js',
    'js/my_courses_dropdown.js',
    'js/src/string_utils.js',
    'js/form.ext.js',
    'js/src/ie_shim.js',
    'js/src/accessibility_tools.js',
    'js/toggle_login_modal.js',
    'js/src/lang_edx.js',
]

dashboard_js = (
    sorted(rooted_glob(PROJECT_ROOT / 'static', 'js/dashboard/**/*.js'))
)
discussion_js = (
    rooted_glob(PROJECT_ROOT / 'static', 'coffee/src/customwmd.js') +
    rooted_glob(PROJECT_ROOT / 'static', 'coffee/src/mathjax_accessible.js') +
    rooted_glob(PROJECT_ROOT / 'static', 'coffee/src/mathjax_delay_renderer.js') +
    sorted(rooted_glob(COMMON_ROOT / 'static', 'coffee/src/discussion/**/*.js'))
)

discussion_vendor_js = [
    'js/Markdown.Converter.js',
    'js/Markdown.Sanitizer.js',
    'js/Markdown.Editor.js',
    'js/vendor/jquery.timeago.js',
    'js/src/jquery.timeago.locale.js',
    'js/vendor/jquery.truncate.js',
    'js/jquery.ajaxfileupload.js',
    'js/split.js'
]

notes_js = sorted(rooted_glob(PROJECT_ROOT / 'static', 'coffee/src/notes/**/*.js'))
instructor_dash_js = (
    sorted(rooted_glob(PROJECT_ROOT / 'static', 'coffee/src/instructor_dashboard/**/*.js')) +
    sorted(rooted_glob(PROJECT_ROOT / 'static', 'js/instructor_dashboard/**/*.js'))
)

verify_student_js = [
    'js/sticky_filter.js',
    'js/query-params.js',
    'js/verify_student/models/verification_model.js',
    'js/verify_student/views/error_view.js',
    'js/verify_student/views/image_input_view.js',
    'js/verify_student/views/webcam_photo_view.js',
    'js/verify_student/views/step_view.js',
    'js/verify_student/views/intro_step_view.js',
    'js/verify_student/views/make_payment_step_view.js',
    'js/verify_student/views/payment_confirmation_step_view.js',
    'js/verify_student/views/face_photo_step_view.js',
    'js/verify_student/views/id_photo_step_view.js',
    'js/verify_student/views/review_photos_step_view.js',
    'js/verify_student/views/enrollment_confirmation_step_view.js',
    'js/verify_student/views/pay_and_verify_view.js',
    'js/verify_student/pay_and_verify.js',
]

reverify_js = [
    'js/verify_student/views/error_view.js',
    'js/verify_student/views/image_input_view.js',
    'js/verify_student/views/webcam_photo_view.js',
    'js/verify_student/views/step_view.js',
    'js/verify_student/views/face_photo_step_view.js',
    'js/verify_student/views/id_photo_step_view.js',
    'js/verify_student/views/review_photos_step_view.js',
    'js/verify_student/views/reverify_success_step_view.js',
    'js/verify_student/models/verification_model.js',
    'js/verify_student/views/reverify_view.js',
    'js/verify_student/reverify.js',
]

incourse_reverify_js = [
    'js/verify_student/views/error_view.js',
    'js/verify_student/views/image_input_view.js',
    'js/verify_student/views/webcam_photo_view.js',
    'js/verify_student/models/verification_model.js',
    'js/verify_student/views/incourse_reverify_view.js',
    'js/verify_student/incourse_reverify.js',
]

ccx_js = sorted(rooted_glob(PROJECT_ROOT / 'static', 'js/ccx/**/*.js'))

certificates_web_view_js = [
    'common/js/vendor/jquery.js',
    'common/js/vendor/jquery-migrate.js',
    'js/vendor/jquery.cookie.js',
    'js/src/logger.js',
    'js/utils/facebook.js',
]

credit_web_view_js = [
    'common/js/vendor/jquery.js',
    'common/js/vendor/jquery-migrate.js',
    'js/vendor/jquery.cookie.js',
    'js/src/logger.js',
]

PIPELINE_CSS = {
    'style-vendor': {
        'source_filenames': [
            'js/vendor/afontgarde/afontgarde.css',
            'css/vendor/font-awesome.css',
            'css/vendor/jquery.qtip.min.css',
        ],
        'output_filename': 'css/lms-style-vendor.css',
    },
    'style-vendor-tinymce-content': {
        'source_filenames': [
            'js/vendor/tinymce/js/tinymce/skins/studio-tmce4/content.min.css'
        ],
        'output_filename': 'css/lms-style-vendor-tinymce-content.css',
    },
    'style-vendor-tinymce-skin': {
        'source_filenames': [
            'js/vendor/tinymce/js/tinymce/skins/studio-tmce4/skin.min.css'
        ],
        'output_filename': 'css/lms-style-vendor-tinymce-skin.css',
    },
    'style-main-v1': {
        'source_filenames': [
            'css/lms-main-v1.css',
        ],
        'output_filename': 'css/lms-main-v1.css',
    },
    'style-main-v1-rtl': {
        'source_filenames': [
            'css/lms-main-v1-rtl.css',
        ],
        'output_filename': 'css/lms-main-v1-rtl.css',
    },
    'style-main-v2': {
        'source_filenames': [
            'css/lms-main-v2.css',
        ],
        'output_filename': 'css/lms-main-v2.css',
    },
    'style-main-v2-rtl': {
        'source_filenames': [
            'css/lms-main-v2-rtl.css',
        ],
        'output_filename': 'css/lms-main-v2-rtl.css',
    },
    'style-course-vendor': {
        'source_filenames': [
            'js/vendor/CodeMirror/codemirror.css',
            'css/vendor/jquery.treeview.css',
            'css/vendor/ui-lightness/jquery-ui-1.8.22.custom.css',
        ],
        'output_filename': 'css/lms-style-course-vendor.css',
    },
    'style-course': {
        'source_filenames': [
            'css/lms-course.css',
        ],
        'output_filename': 'css/lms-course.css',
    },
    'style-course-rtl': {
        'source_filenames': [
            'css/lms-course-rtl.css',
        ],
        'output_filename': 'css/lms-course-rtl.css',
    },
    'style-student-notes': {
        'source_filenames': [
            'css/vendor/edxnotes/annotator.min.css',
        ],
        'output_filename': 'css/lms-style-student-notes.css',
    },
    'style-xmodule-annotations': {
        'source_filenames': [
            'css/vendor/ova/annotator.css',
            'css/vendor/ova/edx-annotator.css',
            'css/vendor/ova/video-js.min.css',
            'css/vendor/ova/rangeslider.css',
            'css/vendor/ova/share-annotator.css',
            'css/vendor/ova/richText-annotator.css',
            'css/vendor/ova/tags-annotator.css',
            'css/vendor/ova/flagging-annotator.css',
            'css/vendor/ova/diacritic-annotator.css',
            'css/vendor/ova/grouping-annotator.css',
            'css/vendor/ova/ova.css',
            'js/vendor/ova/catch/css/main.css'
        ],
        'output_filename': 'css/lms-style-xmodule-annotations.css',
    },
    FOOTER_CSS['openedx']['ltr']: {
        'source_filenames': [
            'css/lms-footer.css',
        ],
        'output_filename': 'css/lms-footer.css',
    },
    FOOTER_CSS['openedx']['rtl']: {
        'source_filenames': [
            'css/lms-footer-rtl.css',
        ],
        'output_filename': 'css/lms-footer-rtl.css'
    },
    FOOTER_CSS['edx']['ltr']: {
        'source_filenames': [
            'css/lms-footer-edx.css',
        ],
        'output_filename': 'css/lms-footer-edx.css'
    },
    FOOTER_CSS['edx']['rtl']: {
        'source_filenames': [
            'css/lms-footer-edx-rtl.css',
        ],
        'output_filename': 'css/lms-footer-edx-rtl.css'
    },
    'style-certificates': {
        'source_filenames': [
            'certificates/css/main-ltr.css',
            'css/vendor/font-awesome.css',
        ],
        'output_filename': 'css/certificates-style.css'
    },
    'style-certificates-rtl': {
        'source_filenames': [
            'certificates/css/main-rtl.css',
            'css/vendor/font-awesome.css',
        ],
        'output_filename': 'css/certificates-style-rtl.css'
    },
    'style-learner-dashboard': {
        'source_filenames': [
            'css/lms-learner-dashboard.css',
        ],
        'output_filename': 'css/lms-learner-dashboard.css',
    },
    'style-learner-dashboard-rtl': {
        'source_filenames': [
            'css/lms-learner-dashboard-rtl.css',
        ],
        'output_filename': 'css/lms-learner-dashboard-rtl.css',
    },
}


common_js = set(rooted_glob(COMMON_ROOT / 'static', 'coffee/src/**/*.js')) - set(courseware_js + discussion_js + notes_js + instructor_dash_js)    # pylint: disable=line-too-long
project_js = set(rooted_glob(PROJECT_ROOT / 'static', 'coffee/src/**/*.js')) - set(courseware_js + discussion_js + notes_js + instructor_dash_js)  # pylint: disable=line-too-long


PIPELINE_JS = {
    'base_application': {
        'source_filenames': base_application_js,
        'output_filename': 'js/lms-base-application.js',
    },

    'application': {

        # Application will contain all paths not in courseware_only_js
        'source_filenames': ['js/xblock/core.js'] + sorted(common_js) + sorted(project_js) + base_application_js + [
            'js/sticky_filter.js',
            'js/query-params.js',
            'js/vendor/moment.min.js',
        ],
        'output_filename': 'js/lms-application.js',
    },
    'proctoring': {
        'source_filenames': proctoring_js,
        'output_filename': 'js/lms-proctoring.js',
    },
    'courseware': {
        'source_filenames': courseware_js,
        'output_filename': 'js/lms-courseware.js',
    },
    'base_vendor': {
        'source_filenames': base_vendor_js,
        'output_filename': 'js/lms-base-vendor.js',
    },
    'main_vendor': {
        'source_filenames': main_vendor_js,
        'output_filename': 'js/lms-main_vendor.js',
    },
    'module-descriptor-js': {
        'source_filenames': rooted_glob(COMMON_ROOT / 'static/', 'xmodule/descriptors/js/*.js'),
        'output_filename': 'js/lms-module-descriptors.js',
    },
    'module-js': {
        'source_filenames': rooted_glob(COMMON_ROOT / 'static', 'xmodule/modules/js/*.js'),
        'output_filename': 'js/lms-modules.js',
    },
    'discussion': {
        'source_filenames': discussion_js,
        'output_filename': 'js/discussion.js',
    },
    'discussion_vendor': {
        'source_filenames': discussion_vendor_js,
        'output_filename': 'js/discussion_vendor.js',
    },
    'notes': {
        'source_filenames': notes_js,
        'output_filename': 'js/notes.js',
    },
    'instructor_dash': {
        'source_filenames': instructor_dash_js,
        'output_filename': 'js/instructor_dash.js',
    },
    'dashboard': {
        'source_filenames': dashboard_js,
        'output_filename': 'js/dashboard.js'
    },
    'verify_student': {
        'source_filenames': verify_student_js,
        'output_filename': 'js/verify_student.js'
    },
    'reverify': {
        'source_filenames': reverify_js,
        'output_filename': 'js/reverify.js'
    },
    'incourse_reverify': {
        'source_filenames': incourse_reverify_js,
        'output_filename': 'js/incourse_reverify.js'
    },
    'ccx': {
        'source_filenames': ccx_js,
        'output_filename': 'js/ccx.js'
    },
    'footer_edx': {
        'source_filenames': ['js/footer-edx.js'],
        'output_filename': 'js/footer-edx.js'
    },
    'certificates_wv': {
        'source_filenames': certificates_web_view_js,
        'output_filename': 'js/certificates/web_view.js'
    },
    'credit_wv': {
        'source_filenames': credit_web_view_js,
        'output_filename': 'js/credit/web_view.js'
    }
}


STATICFILES_IGNORE_PATTERNS = (
    "*.py",
    "*.pyc",

    # It would be nice if we could do, for example, "**/*.scss",
    # but these strings get passed down to the `fnmatch` module,
    # which doesn't support that. :(
    # http://docs.python.org/2/library/fnmatch.html
    "sass/*.scss",
    "sass/*/*.scss",
    "sass/*/*/*.scss",
    "sass/*/*/*/*.scss",
    "coffee/*.coffee",
    "coffee/*/*.coffee",
    "coffee/*/*/*.coffee",
    "coffee/*/*/*/*.coffee",

    # Ignore tests
    "spec",
    "spec_helpers",

    # Symlinks used by js-test-tool
    "xmodule_js",
)


################################# DJANGO-REQUIRE ###############################

# The baseUrl to pass to the r.js optimizer, relative to STATIC_ROOT.
REQUIRE_BASE_URL = "./"

# The name of a build profile to use for your project, relative to REQUIRE_BASE_URL.
# A sensible value would be 'app.build.js'. Leave blank to use the built-in default build profile.
# Set to False to disable running the default profile (e.g. if only using it to build Standalone
# Modules)
REQUIRE_BUILD_PROFILE = "lms/js/build.js"

# The name of the require.js script used by your project, relative to REQUIRE_BASE_URL.
REQUIRE_JS = "js/vendor/requirejs/require.js"

# A dictionary of standalone modules to build with almond.js.
REQUIRE_STANDALONE_MODULES = {}

# Whether to run django-require in debug mode.
REQUIRE_DEBUG = False

# A tuple of files to exclude from the compilation result of r.js.
REQUIRE_EXCLUDE = ("build.txt",)

# The execution environment in which to run r.js: auto, node or rhino.
# auto will autodetect the environment and make use of node if available and rhino if not.
# It can also be a path to a custom class that subclasses require.environments.Environment
# and defines some "args" function that returns a list with the command arguments to execute.
REQUIRE_ENVIRONMENT = "node"

# In production, the Django pipeline appends a file hash to JavaScript file names.
# This makes it difficult for RequireJS to load its requirements, since module names
# specified in JavaScript code do not include the hash.
# For this reason, we calculate the actual path including the hash on the server
# when rendering the page.  We then override the default paths provided to RequireJS
# so it can resolve the module name to the correct URL.
#
# If you want to load JavaScript dependencies using RequireJS
# but you don't want to include those dependencies in the JS bundle for the page,
# then you need to add the js urls in this list.
REQUIRE_JS_PATH_OVERRIDES = {
    'js/bookmarks/views/bookmark_button': 'js/bookmarks/views/bookmark_button.js',
    'js/views/message_banner': 'js/views/message_banner.js',
    'moment': 'js/vendor/moment.min.js',
    'jquery.url': 'js/vendor/url.min.js',
    'js/courseware/course_home_events': 'js/courseware/course_home_events.js',
    'js/courseware/accordion_events': 'js/courseware/accordion_events.js',
    'js/courseware/link_clicked_events': 'js/courseware/link_clicked_events.js',
    'js/courseware/toggle_element_visibility': 'js/courseware/toggle_element_visibility.js',
    'js/student_account/logistration_factory': 'js/student_account/logistration_factory.js',
    'js/student_profile/views/learner_profile_factory': 'js/student_profile/views/learner_profile_factory.js',
    'js/courseware/courseware_factory': 'js/courseware/courseware_factory.js',
    'js/groups/views/cohorts_dashboard_factory': 'js/groups/views/cohorts_dashboard_factory.js',
    'afontgarde': 'edx-pattern-library/js/afontgarde.js',
    'edxicons': 'edx-pattern-library/js/edx-icons.js',
    'draggabilly': 'js/vendor/draggabilly.js'
}
################################# CELERY ######################################

# Celery's task autodiscovery won't find tasks nested in a tasks package.
# Tasks are only registered when the module they are defined in is imported.
CELERY_IMPORTS = (
    'openedx.core.djangoapps.programs.tasks.v1.tasks',
)

# Message configuration

CELERY_TASK_SERIALIZER = 'json'
CELERY_RESULT_SERIALIZER = 'json'

CELERY_MESSAGE_COMPRESSION = 'gzip'

# Results configuration

CELERY_IGNORE_RESULT = False
CELERY_STORE_ERRORS_EVEN_IF_IGNORED = True

# Events configuration

CELERY_TRACK_STARTED = True

CELERY_SEND_EVENTS = True
CELERY_SEND_TASK_SENT_EVENT = True

# Exchange configuration

CELERY_DEFAULT_EXCHANGE = 'edx.core'
CELERY_DEFAULT_EXCHANGE_TYPE = 'direct'

# Queues configuration

HIGH_PRIORITY_QUEUE = 'edx.core.high'
DEFAULT_PRIORITY_QUEUE = 'edx.core.default'
LOW_PRIORITY_QUEUE = 'edx.core.low'
HIGH_MEM_QUEUE = 'edx.core.high_mem'

CELERY_QUEUE_HA_POLICY = 'all'

CELERY_CREATE_MISSING_QUEUES = True

CELERY_DEFAULT_QUEUE = DEFAULT_PRIORITY_QUEUE
CELERY_DEFAULT_ROUTING_KEY = DEFAULT_PRIORITY_QUEUE

CELERY_QUEUES = {
    HIGH_PRIORITY_QUEUE: {},
    LOW_PRIORITY_QUEUE: {},
    DEFAULT_PRIORITY_QUEUE: {},
    HIGH_MEM_QUEUE: {},
}

# let logging work as configured:
CELERYD_HIJACK_ROOT_LOGGER = False

################################ Bulk Email ###################################

# Suffix used to construct 'from' email address for bulk emails.
# A course-specific identifier is prepended.
BULK_EMAIL_DEFAULT_FROM_EMAIL = 'no-reply@example.com'

# Parameters for breaking down course enrollment into subtasks.
BULK_EMAIL_EMAILS_PER_TASK = 100

# Initial delay used for retrying tasks.  Additional retries use
# longer delays.  Value is in seconds.
BULK_EMAIL_DEFAULT_RETRY_DELAY = 30

# Maximum number of retries per task for errors that are not related
# to throttling.
BULK_EMAIL_MAX_RETRIES = 5

# Maximum number of retries per task for errors that are related to
# throttling.  If this is not set, then there is no cap on such retries.
BULK_EMAIL_INFINITE_RETRY_CAP = 1000

# We want Bulk Email running on the high-priority queue, so we define the
# routing key that points to it.  At the moment, the name is the same.
BULK_EMAIL_ROUTING_KEY = HIGH_PRIORITY_QUEUE

# We also define a queue for smaller jobs so that large courses don't block
# smaller emails (see BULK_EMAIL_JOB_SIZE_THRESHOLD setting)
BULK_EMAIL_ROUTING_KEY_SMALL_JOBS = LOW_PRIORITY_QUEUE

# For emails with fewer than these number of recipients, send them through
# a different queue to avoid large courses blocking emails that are meant to be
# sent to self and staff
BULK_EMAIL_JOB_SIZE_THRESHOLD = 100

# Flag to indicate if individual email addresses should be logged as they are sent
# a bulk email message.
BULK_EMAIL_LOG_SENT_EMAILS = False

# Delay in seconds to sleep between individual mail messages being sent,
# when a bulk email task is retried for rate-related reasons.  Choose this
# value depending on the number of workers that might be sending email in
# parallel, and what the SES rate is.
BULK_EMAIL_RETRY_DELAY_BETWEEN_SENDS = 0.02

############################# Email Opt In ####################################

# Minimum age for organization-wide email opt in
EMAIL_OPTIN_MINIMUM_AGE = PARENTAL_CONSENT_AGE_LIMIT

############################## Video ##########################################

YOUTUBE = {
    # YouTube JavaScript API
    'API': 'https://www.youtube.com/iframe_api',

    # URL to get YouTube metadata
    'METADATA_URL': 'https://www.googleapis.com/youtube/v3/videos/',

    # Current youtube api for requesting transcripts.
    # For example: http://video.google.com/timedtext?lang=en&v=j_jEn79vS3g.
    'TEXT_API': {
        'url': 'video.google.com/timedtext',
        'params': {
            'lang': 'en',
            'v': 'set_youtube_id_of_11_symbols_here',
        },
    },

    'IMAGE_API': 'http://img.youtube.com/vi/{youtube_id}/0.jpg',  # /maxresdefault.jpg for 1920*1080
}
YOUTUBE_API_KEY = None

################################### APPS ######################################
INSTALLED_APPS = (
    # Standard ones that are always installed...
    'django.contrib.auth',
    'django.contrib.contenttypes',
    'django.contrib.humanize',
    'django.contrib.messages',
    'django.contrib.redirects',
    'django.contrib.sessions',
    'django.contrib.sites',
    'django.contrib.staticfiles',
    'djcelery',

    # Common views
    'openedx.core.djangoapps.common_views',

    # History tables
    'simple_history',

    # Database-backed configuration
    'config_models',

    # Monitor the status of services
    'service_status',

    # Display status message to students
    'status',

    # For asset pipelining
    'edxmako',
    'pipeline',
    'static_replace',

    # For content serving
    'contentserver',

    # Theming
    'openedx.core.djangoapps.theming',

    # Site configuration for theming and behavioral modification
    'openedx.core.djangoapps.site_configuration',

    # Our courseware
    'courseware',
    'student',

    'static_template_view',
    'staticbook',
    'track',
    'eventtracking.django.apps.EventTrackingConfig',
    'util',
    'certificates',
    'dashboard',
    'instructor',
    'instructor_task',
    'openedx.core.djangoapps.course_groups',
    'bulk_email',
    'branding',

    # Student support tools
    'support',

    # External auth (OpenID, shib)
    'external_auth',
    'django_openid_auth',

    # django-oauth2-provider (deprecated)
    'provider',
    'provider.oauth2',
    'edx_oauth2_provider',

    # django-oauth-toolkit
    'oauth2_provider',

    'third_party_auth',

    # We don't use this directly (since we use OAuth2), but we need to install it anyway.
    # When a user is deleted, Django queries all tables with a FK to the auth_user table,
    # and since django-rest-framework-oauth imports this, it will try to access tables
    # defined by oauth_provider.  If those tables don't exist, an error can occur.
    'oauth_provider',

    'auth_exchange',

    # For the wiki
    'wiki',  # The new django-wiki from benjaoming
    'django_notify',
    'course_wiki',  # Our customizations
    'mptt',
    'sekizai',
    #'wiki.plugins.attachments',
    'wiki.plugins.links',
    # Notifications were enabled, but only 11 people used it in three years. It
    # got tangled up during the Django 1.8 migration, so we are disabling it.
    # See TNL-3783 for details.
    #'wiki.plugins.notifications',
    'course_wiki.plugins.markdownedx',

    # For testing
    'django.contrib.admin',  # only used in DEBUG mode
    'django_nose',
    'debug',

    # Discussion forums
    'django_comment_client',
    'django_comment_common',
    'discussion_api',
    'notes',

    'edxnotes',

    # Splash screen
    'splash',

    # Monitoring
    'datadog',

    # User API
    'rest_framework',
    'openedx.core.djangoapps.user_api',

    # Shopping cart
    'shoppingcart',

    # Notification preferences setting
    'notification_prefs',

    'notifier_api',

    # Different Course Modes
    'course_modes',

    # Enrollment API
    'enrollment',

    # Student Identity Verification
    'lms.djangoapps.verify_student',

    # Dark-launching languages
    'dark_lang',

    # Microsite configuration
    'microsite_configuration',

    # RSS Proxy
    'rss_proxy',

    # Student Identity Reverification
    'reverification',

    'embargo',

    # Monitoring functionality
    'monitoring',

    # Course action state
    'course_action_state',

    # Additional problem types
    'edx_jsme',    # Molecular Structure

    # Country list
    'django_countries',

    # edX Mobile API
    'mobile_api',
    'social.apps.django_app.default',

    # Surveys
    'survey',

    'lms.djangoapps.lms_xblock',

    # Course data caching
    'openedx.core.djangoapps.content.course_overviews',
    'openedx.core.djangoapps.content.course_structures',
    'lms.djangoapps.course_blocks',

    # Old course structure API
    'course_structure_api',

    # Mailchimp Syncing
    'mailing',

    # CORS and cross-domain CSRF
    'corsheaders',
    'cors_csrf',

    'commerce',

    # Credit courses
    'openedx.core.djangoapps.credit',

    # Course teams
    'lms.djangoapps.teams',

    'xblock_django',

    # Bookmarks
    'openedx.core.djangoapps.bookmarks',

    # programs support
    'openedx.core.djangoapps.programs',

    # Self-paced course configuration
    'openedx.core.djangoapps.self_paced',

    'sorl.thumbnail',

    # Credentials support
    'openedx.core.djangoapps.credentials',

    # edx-milestones service
    'milestones',

    # Gating of course content
    'gating.apps.GatingConfig',

    # Static i18n support
    'statici18n',

    # Review widgets
    'openedx.core.djangoapps.coursetalk',

    # API access administration
    'openedx.core.djangoapps.api_admin',

    # Verified Track Content Cohorting
    'verified_track_content',

    # Learner's dashboard
    'learner_dashboard',

    # Needed whether or not enabled, due to migrations
    'badges',

<<<<<<< HEAD
    # Email marketing integration
    'email_marketing',
=======
    # Enables default site and redirects
    'django_sites_extensions',
>>>>>>> a07a762f
)

# Migrations which are not in the standard module "migrations"
MIGRATION_MODULES = {
    'social.apps.django_app.default': 'social.apps.django_app.default.south_migrations'
}

######################### CSRF #########################################

# Forwards-compatibility with Django 1.7
CSRF_COOKIE_AGE = 60 * 60 * 24 * 7 * 52
# It is highly recommended that you override this in any environment accessed by
# end users
CSRF_COOKIE_SECURE = False

######################### Django Rest Framework ########################

REST_FRAMEWORK = {
    'DEFAULT_PAGINATION_CLASS': 'openedx.core.lib.api.paginators.DefaultPagination',
    'PAGE_SIZE': 10,
    'URL_FORMAT_OVERRIDE': None,
}


######################### MARKETING SITE ###############################
EDXMKTG_LOGGED_IN_COOKIE_NAME = 'edxloggedin'
EDXMKTG_USER_INFO_COOKIE_NAME = 'edx-user-info'
EDXMKTG_USER_INFO_COOKIE_VERSION = 1

MKTG_URLS = {}
MKTG_URL_LINK_MAP = {
    'ABOUT': 'about',
    'CONTACT': 'contact',
    'FAQ': 'help',
    'COURSES': 'courses',
    'ROOT': 'root',
    'TOS': 'tos',
    'HONOR': 'honor',  # If your site does not have an honor code, simply delete this line.
    'PRIVACY': 'privacy',
    'PRESS': 'press',
    'BLOG': 'blog',
    'DONATE': 'donate',
    'SITEMAP.XML': 'sitemap_xml',

    # Verified Certificates
    'WHAT_IS_VERIFIED_CERT': 'verified-certificate',
}

STATIC_TEMPLATE_VIEW_DEFAULT_FILE_EXTENSION = 'html'

SUPPORT_SITE_LINK = ''

############################# SOCIAL MEDIA SHARING #############################
# Social Media Sharing on Student Dashboard
SOCIAL_SHARING_SETTINGS = {
    # Note: Ensure 'CUSTOM_COURSE_URLS' has a matching value in cms/envs/common.py
    'CUSTOM_COURSE_URLS': False,
    'DASHBOARD_FACEBOOK': False,
    'CERTIFICATE_FACEBOOK': False,
    'CERTIFICATE_FACEBOOK_TEXT': None,
    'CERTIFICATE_TWITTER': False,
    'CERTIFICATE_TWITTER_TEXT': None,
    'DASHBOARD_TWITTER': False,
    'DASHBOARD_TWITTER_TEXT': None
}

################# Social Media Footer Links #######################
# The names list controls the order of social media
# links in the footer.
SOCIAL_MEDIA_FOOTER_NAMES = [
    "facebook",
    "twitter",
    "youtube",
    "linkedin",
    "google_plus",
    "reddit",
]

# JWT Settings
JWT_AUTH = {
    # TODO Set JWT_SECRET_KEY to a secure value. By default, SECRET_KEY will be used.
    # 'JWT_SECRET_KEY': '',
    'JWT_ALGORITHM': 'HS256',
    'JWT_VERIFY_EXPIRATION': True,
    # TODO Set JWT_ISSUER and JWT_AUDIENCE to values specific to your service/organization.
    'JWT_ISSUER': 'change-me',
    'JWT_AUDIENCE': None,
    'JWT_PAYLOAD_GET_USERNAME_HANDLER': lambda d: d.get('username'),
    'JWT_LEEWAY': 1,
    'JWT_DECODE_HANDLER': 'edx_rest_framework_extensions.utils.jwt_decode_handler',
    # Number of seconds before JWT tokens expire
    'JWT_EXPIRATION': 30,
}

# The footer URLs dictionary maps social footer names
# to URLs defined in configuration.
SOCIAL_MEDIA_FOOTER_URLS = {}

# The display dictionary defines the title
# and icon class for each social media link.
SOCIAL_MEDIA_FOOTER_DISPLAY = {
    "facebook": {
        # Translators: This is the website name of www.facebook.com.  Please
        # translate this the way that Facebook advertises in your language.
        "title": _("Facebook"),
        "icon": "fa-facebook-square",
        "action": _("Like {platform_name} on Facebook")
    },
    "twitter": {
        # Translators: This is the website name of www.twitter.com.  Please
        # translate this the way that Twitter advertises in your language.
        "title": _("Twitter"),
        "icon": "fa-twitter",
        "action": _("Follow {platform_name} on Twitter")
    },
    "linkedin": {
        # Translators: This is the website name of www.linkedin.com.  Please
        # translate this the way that LinkedIn advertises in your language.
        "title": _("LinkedIn"),
        "icon": "fa-linkedin-square",
        "action": _("Follow {platform_name} on LinkedIn")
    },
    "google_plus": {
        # Translators: This is the website name of plus.google.com.  Please
        # translate this the way that Google+ advertises in your language.
        "title": _("Google+"),
        "icon": "fa-google-plus-square",
        "action": _("Follow {platform_name} on Google+")
    },
    "tumblr": {
        # Translators: This is the website name of www.tumblr.com.  Please
        # translate this the way that Tumblr advertises in your language.
        "title": _("Tumblr"),
        "icon": "fa-tumblr"
    },
    "meetup": {
        # Translators: This is the website name of www.meetup.com.  Please
        # translate this the way that MeetUp advertises in your language.
        "title": _("Meetup"),
        "icon": "fa-calendar"
    },
    "reddit": {
        # Translators: This is the website name of www.reddit.com.  Please
        # translate this the way that Reddit advertises in your language.
        "title": _("Reddit"),
        "icon": "fa-reddit",
        "action": _("Subscribe to the {platform_name} subreddit"),
    },
    "vk": {
        # Translators: This is the website name of https://vk.com.  Please
        # translate this the way that VK advertises in your language.
        "title": _("VK"),
        "icon": "fa-vk"
    },
    "weibo": {
        # Translators: This is the website name of http://www.weibo.com.  Please
        # translate this the way that Weibo advertises in your language.
        "title": _("Weibo"),
        "icon": "fa-weibo"
    },
    "youtube": {
        # Translators: This is the website name of www.youtube.com.  Please
        # translate this the way that YouTube advertises in your language.
        "title": _("Youtube"),
        "icon": "fa-youtube",
        "action": _("Subscribe to the {platform_name} YouTube channel")
    }
}

################# Mobile URLS ##########################

# These are URLs to the app store for mobile.
MOBILE_STORE_URLS = {
    'apple': '#',
    'google': '#'
}

################# Student Verification #################
VERIFY_STUDENT = {
    "DAYS_GOOD_FOR": 365,  # How many days is a verficiation good for?
}

### This enables the Metrics tab for the Instructor dashboard ###########
FEATURES['CLASS_DASHBOARD'] = False
if FEATURES.get('CLASS_DASHBOARD'):
    INSTALLED_APPS += ('class_dashboard',)

################ Enable credit eligibility feature ####################
ENABLE_CREDIT_ELIGIBILITY = True
FEATURES['ENABLE_CREDIT_ELIGIBILITY'] = ENABLE_CREDIT_ELIGIBILITY

######################## CAS authentication ###########################

if FEATURES.get('AUTH_USE_CAS'):
    CAS_SERVER_URL = 'https://provide_your_cas_url_here'
    AUTHENTICATION_BACKENDS = (
        'django.contrib.auth.backends.ModelBackend',
        'django_cas.backends.CASBackend',
    )
    INSTALLED_APPS += ('django_cas',)
    MIDDLEWARE_CLASSES += ('django_cas.middleware.CASMiddleware',)

############# Cross-domain requests #################

if FEATURES.get('ENABLE_CORS_HEADERS'):
    CORS_ALLOW_CREDENTIALS = True
    CORS_ORIGIN_WHITELIST = ()
    CORS_ORIGIN_ALLOW_ALL = False

# Default cache expiration for the cross-domain proxy HTML page.
# This is a static page that can be iframed into an external page
# to simulate cross-domain requests.
XDOMAIN_PROXY_CACHE_TIMEOUT = 60 * 15

###################### Registration ##################################

# For each of the fields, give one of the following values:
# - 'required': to display the field, and make it mandatory
# - 'optional': to display the field, and make it non-mandatory
# - 'hidden': to not display the field

REGISTRATION_EXTRA_FIELDS = {
    'level_of_education': 'optional',
    'gender': 'optional',
    'year_of_birth': 'optional',
    'mailing_address': 'optional',
    'goals': 'optional',
    'honor_code': 'required',
    'terms_of_service': 'hidden',
    'city': 'hidden',
    'country': 'hidden',
}

# Optional setting to restrict registration / account creation to only emails
# that match a regex in this list. Set to None to allow any email (default).
REGISTRATION_EMAIL_PATTERNS_ALLOWED = None

########################## CERTIFICATE NAME ########################
CERT_NAME_SHORT = "Certificate"
CERT_NAME_LONG = "Certificate of Achievement"

#################### OpenBadges Settings #######################

BADGING_BACKEND = 'badges.backends.badgr.BadgrBackend'

# Be sure to set up images for course modes using the BadgeImageConfiguration model in the certificates app.
BADGR_API_TOKEN = None
# Do not add the trailing slash here.
BADGR_BASE_URL = "http://localhost:8005"
BADGR_ISSUER_SLUG = "example-issuer"
# Number of seconds to wait on the badging server when contacting it before giving up.
BADGR_TIMEOUT = 10

###################### Grade Downloads ######################
# These keys are used for all of our asynchronous downloadable files, including
# the ones that contain information other than grades.
GRADES_DOWNLOAD_ROUTING_KEY = HIGH_MEM_QUEUE

GRADES_DOWNLOAD = {
    'STORAGE_TYPE': 'localfs',
    'BUCKET': 'edx-grades',
    'ROOT_PATH': '/tmp/edx-s3/grades',
}

FINANCIAL_REPORTS = {
    'STORAGE_TYPE': 'localfs',
    'BUCKET': 'edx-financial-reports',
    'ROOT_PATH': '/tmp/edx-s3/financial_reports',
}

#### PASSWORD POLICY SETTINGS #####
PASSWORD_MIN_LENGTH = 8
PASSWORD_MAX_LENGTH = None
PASSWORD_COMPLEXITY = {"UPPER": 1, "LOWER": 1, "DIGITS": 1}
PASSWORD_DICTIONARY_EDIT_DISTANCE_THRESHOLD = None
PASSWORD_DICTIONARY = []

############################ ORA 2 ############################################

# By default, don't use a file prefix
ORA2_FILE_PREFIX = None

# Default File Upload Storage bucket and prefix. Used by the FileUpload Service.
FILE_UPLOAD_STORAGE_BUCKET_NAME = 'edxuploads'
FILE_UPLOAD_STORAGE_PREFIX = 'submissions_attachments'

##### ACCOUNT LOCKOUT DEFAULT PARAMETERS #####
MAX_FAILED_LOGIN_ATTEMPTS_ALLOWED = 5
MAX_FAILED_LOGIN_ATTEMPTS_LOCKOUT_PERIOD_SECS = 15 * 60


##### LMS DEADLINE DISPLAY TIME_ZONE #######
TIME_ZONE_DISPLAYED_FOR_DEADLINES = 'UTC'


# Source:
# http://loc.gov/standards/iso639-2/ISO-639-2_utf-8.txt according to http://en.wikipedia.org/wiki/ISO_639-1
# Note that this is used as the set of choices to the `code` field of the
# `LanguageProficiency` model.
ALL_LANGUAGES = (
    [u"aa", u"Afar"],
    [u"ab", u"Abkhazian"],
    [u"af", u"Afrikaans"],
    [u"ak", u"Akan"],
    [u"sq", u"Albanian"],
    [u"am", u"Amharic"],
    [u"ar", u"Arabic"],
    [u"an", u"Aragonese"],
    [u"hy", u"Armenian"],
    [u"as", u"Assamese"],
    [u"av", u"Avaric"],
    [u"ae", u"Avestan"],
    [u"ay", u"Aymara"],
    [u"az", u"Azerbaijani"],
    [u"ba", u"Bashkir"],
    [u"bm", u"Bambara"],
    [u"eu", u"Basque"],
    [u"be", u"Belarusian"],
    [u"bn", u"Bengali"],
    [u"bh", u"Bihari languages"],
    [u"bi", u"Bislama"],
    [u"bs", u"Bosnian"],
    [u"br", u"Breton"],
    [u"bg", u"Bulgarian"],
    [u"my", u"Burmese"],
    [u"ca", u"Catalan"],
    [u"ch", u"Chamorro"],
    [u"ce", u"Chechen"],
    [u"zh", u"Chinese"],
    [u"zh_HANS", u"Simplified Chinese"],
    [u"zh_HANT", u"Traditional Chinese"],
    [u"cu", u"Church Slavic"],
    [u"cv", u"Chuvash"],
    [u"kw", u"Cornish"],
    [u"co", u"Corsican"],
    [u"cr", u"Cree"],
    [u"cs", u"Czech"],
    [u"da", u"Danish"],
    [u"dv", u"Divehi"],
    [u"nl", u"Dutch"],
    [u"dz", u"Dzongkha"],
    [u"en", u"English"],
    [u"eo", u"Esperanto"],
    [u"et", u"Estonian"],
    [u"ee", u"Ewe"],
    [u"fo", u"Faroese"],
    [u"fj", u"Fijian"],
    [u"fi", u"Finnish"],
    [u"fr", u"French"],
    [u"fy", u"Western Frisian"],
    [u"ff", u"Fulah"],
    [u"ka", u"Georgian"],
    [u"de", u"German"],
    [u"gd", u"Gaelic"],
    [u"ga", u"Irish"],
    [u"gl", u"Galician"],
    [u"gv", u"Manx"],
    [u"el", u"Greek"],
    [u"gn", u"Guarani"],
    [u"gu", u"Gujarati"],
    [u"ht", u"Haitian"],
    [u"ha", u"Hausa"],
    [u"he", u"Hebrew"],
    [u"hz", u"Herero"],
    [u"hi", u"Hindi"],
    [u"ho", u"Hiri Motu"],
    [u"hr", u"Croatian"],
    [u"hu", u"Hungarian"],
    [u"ig", u"Igbo"],
    [u"is", u"Icelandic"],
    [u"io", u"Ido"],
    [u"ii", u"Sichuan Yi"],
    [u"iu", u"Inuktitut"],
    [u"ie", u"Interlingue"],
    [u"ia", u"Interlingua"],
    [u"id", u"Indonesian"],
    [u"ik", u"Inupiaq"],
    [u"it", u"Italian"],
    [u"jv", u"Javanese"],
    [u"ja", u"Japanese"],
    [u"kl", u"Kalaallisut"],
    [u"kn", u"Kannada"],
    [u"ks", u"Kashmiri"],
    [u"kr", u"Kanuri"],
    [u"kk", u"Kazakh"],
    [u"km", u"Central Khmer"],
    [u"ki", u"Kikuyu"],
    [u"rw", u"Kinyarwanda"],
    [u"ky", u"Kirghiz"],
    [u"kv", u"Komi"],
    [u"kg", u"Kongo"],
    [u"ko", u"Korean"],
    [u"kj", u"Kuanyama"],
    [u"ku", u"Kurdish"],
    [u"lo", u"Lao"],
    [u"la", u"Latin"],
    [u"lv", u"Latvian"],
    [u"li", u"Limburgan"],
    [u"ln", u"Lingala"],
    [u"lt", u"Lithuanian"],
    [u"lb", u"Luxembourgish"],
    [u"lu", u"Luba-Katanga"],
    [u"lg", u"Ganda"],
    [u"mk", u"Macedonian"],
    [u"mh", u"Marshallese"],
    [u"ml", u"Malayalam"],
    [u"mi", u"Maori"],
    [u"mr", u"Marathi"],
    [u"ms", u"Malay"],
    [u"mg", u"Malagasy"],
    [u"mt", u"Maltese"],
    [u"mn", u"Mongolian"],
    [u"na", u"Nauru"],
    [u"nv", u"Navajo"],
    [u"nr", u"Ndebele, South"],
    [u"nd", u"Ndebele, North"],
    [u"ng", u"Ndonga"],
    [u"ne", u"Nepali"],
    [u"nn", u"Norwegian Nynorsk"],
    [u"nb", u"Bokmål, Norwegian"],
    [u"no", u"Norwegian"],
    [u"ny", u"Chichewa"],
    [u"oc", u"Occitan"],
    [u"oj", u"Ojibwa"],
    [u"or", u"Oriya"],
    [u"om", u"Oromo"],
    [u"os", u"Ossetian"],
    [u"pa", u"Panjabi"],
    [u"fa", u"Persian"],
    [u"pi", u"Pali"],
    [u"pl", u"Polish"],
    [u"pt", u"Portuguese"],
    [u"ps", u"Pushto"],
    [u"qu", u"Quechua"],
    [u"rm", u"Romansh"],
    [u"ro", u"Romanian"],
    [u"rn", u"Rundi"],
    [u"ru", u"Russian"],
    [u"sg", u"Sango"],
    [u"sa", u"Sanskrit"],
    [u"si", u"Sinhala"],
    [u"sk", u"Slovak"],
    [u"sl", u"Slovenian"],
    [u"se", u"Northern Sami"],
    [u"sm", u"Samoan"],
    [u"sn", u"Shona"],
    [u"sd", u"Sindhi"],
    [u"so", u"Somali"],
    [u"st", u"Sotho, Southern"],
    [u"es", u"Spanish"],
    [u"sc", u"Sardinian"],
    [u"sr", u"Serbian"],
    [u"ss", u"Swati"],
    [u"su", u"Sundanese"],
    [u"sw", u"Swahili"],
    [u"sv", u"Swedish"],
    [u"ty", u"Tahitian"],
    [u"ta", u"Tamil"],
    [u"tt", u"Tatar"],
    [u"te", u"Telugu"],
    [u"tg", u"Tajik"],
    [u"tl", u"Tagalog"],
    [u"th", u"Thai"],
    [u"bo", u"Tibetan"],
    [u"ti", u"Tigrinya"],
    [u"to", u"Tonga (Tonga Islands)"],
    [u"tn", u"Tswana"],
    [u"ts", u"Tsonga"],
    [u"tk", u"Turkmen"],
    [u"tr", u"Turkish"],
    [u"tw", u"Twi"],
    [u"ug", u"Uighur"],
    [u"uk", u"Ukrainian"],
    [u"ur", u"Urdu"],
    [u"uz", u"Uzbek"],
    [u"ve", u"Venda"],
    [u"vi", u"Vietnamese"],
    [u"vo", u"Volapük"],
    [u"cy", u"Welsh"],
    [u"wa", u"Walloon"],
    [u"wo", u"Wolof"],
    [u"xh", u"Xhosa"],
    [u"yi", u"Yiddish"],
    [u"yo", u"Yoruba"],
    [u"za", u"Zhuang"],
    [u"zu", u"Zulu"]
)


### Apps only installed in some instances
OPTIONAL_APPS = (
    'mentoring',
    'problem_builder',
    'edx_sga',

    # edx-ora2
    'submissions',
    'openassessment',
    'openassessment.assessment',
    'openassessment.fileupload',
    'openassessment.workflow',
    'openassessment.xblock',

    # edxval
    'edxval',

    # edX Proctoring
    'edx_proctoring',

    # Organizations App (http://github.com/edx/edx-organizations)
    'organizations',
)

for app_name in OPTIONAL_APPS:
    # First attempt to only find the module rather than actually importing it,
    # to avoid circular references - only try to import if it can't be found
    # by find_module, which doesn't work with import hooks
    try:
        imp.find_module(app_name)
    except ImportError:
        try:
            __import__(app_name)
        except ImportError:
            continue
    INSTALLED_APPS += (app_name,)

### ADVANCED_SECURITY_CONFIG
# Empty by default
ADVANCED_SECURITY_CONFIG = {}

### External auth usage -- prefixes for ENROLLMENT_DOMAIN
SHIBBOLETH_DOMAIN_PREFIX = 'shib:'
OPENID_DOMAIN_PREFIX = 'openid:'

### Analytics Data API + Dashboard (Insights) settings
ANALYTICS_DATA_URL = ""
ANALYTICS_DATA_TOKEN = ""
ANALYTICS_DASHBOARD_URL = ""
ANALYTICS_DASHBOARD_NAME = PLATFORM_NAME + " Insights"

# REGISTRATION CODES DISPLAY INFORMATION SUBTITUTIONS IN THE INVOICE ATTACHMENT
INVOICE_CORP_ADDRESS = "Please place your corporate address\nin this configuration"
INVOICE_PAYMENT_INSTRUCTIONS = "This is where you can\nput directions on how people\nbuying registration codes"

# Country code overrides
# Used by django-countries
COUNTRIES_OVERRIDE = {
    # Taiwan is specifically not translated to avoid it being translated as "Taiwan (Province of China)"
    "TW": "Taiwan",
    'XK': _('Kosovo'),
}

# which access.py permission name to check in order to determine if a course is visible in
# the course catalog. We default this to the legacy permission 'see_exists'.
COURSE_CATALOG_VISIBILITY_PERMISSION = 'see_exists'

# which access.py permission name to check in order to determine if a course about page is
# visible. We default this to the legacy permission 'see_exists'.
COURSE_ABOUT_VISIBILITY_PERMISSION = 'see_exists'


# Enrollment API Cache Timeout
ENROLLMENT_COURSE_DETAILS_CACHE_TIMEOUT = 60


OAUTH_ID_TOKEN_EXPIRATION = 60 * 60

# These tabs are currently disabled
NOTES_DISABLED_TABS = ['course_structure', 'tags']

# Configuration used for generating PDF Receipts/Invoices
PDF_RECEIPT_TAX_ID = 'add here'
PDF_RECEIPT_FOOTER_TEXT = 'add your own specific footer text here'
PDF_RECEIPT_DISCLAIMER_TEXT = 'add your own specific disclaimer text here'
PDF_RECEIPT_BILLING_ADDRESS = 'add your own billing address here with appropriate line feed characters'
PDF_RECEIPT_TERMS_AND_CONDITIONS = 'add your own terms and conditions'
PDF_RECEIPT_TAX_ID_LABEL = 'Tax ID'
PDF_RECEIPT_LOGO_PATH = PROJECT_ROOT + '/static/images/openedx-logo-tag.png'
# Height of the Logo in mm
PDF_RECEIPT_LOGO_HEIGHT_MM = 12
PDF_RECEIPT_COBRAND_LOGO_PATH = PROJECT_ROOT + '/static/images/logo.png'
# Height of the Co-brand Logo in mm
PDF_RECEIPT_COBRAND_LOGO_HEIGHT_MM = 12

# Use None for the default search engine
SEARCH_ENGINE = None
# Use LMS specific search initializer
SEARCH_INITIALIZER = "lms.lib.courseware_search.lms_search_initializer.LmsSearchInitializer"
# Use the LMS specific result processor
SEARCH_RESULT_PROCESSOR = "lms.lib.courseware_search.lms_result_processor.LmsSearchResultProcessor"
# Use the LMS specific filter generator
SEARCH_FILTER_GENERATOR = "lms.lib.courseware_search.lms_filter_generator.LmsSearchFilterGenerator"
# Override to skip enrollment start date filtering in course search
SEARCH_SKIP_ENROLLMENT_START_DATE_FILTERING = False

### PERFORMANCE EXPERIMENT SETTINGS ###
# CDN experiment/monitoring flags
CDN_VIDEO_URLS = {}

# Page onload event sampling rate (min 0.0, max 1.0)
ONLOAD_BEACON_SAMPLE_RATE = 0.0

# The configuration visibility of account fields.
ACCOUNT_VISIBILITY_CONFIGURATION = {
    # Default visibility level for accounts without a specified value
    # The value is one of: 'all_users', 'private'
    "default_visibility": "all_users",

    # The list of all fields that can be shared with other users
    "shareable_fields": [
        'username',
        'profile_image',
        'country',
        'time_zone',
        'language_proficiencies',
        'bio',
        'account_privacy',
        # Not an actual field, but used to signal whether badges should be public.
        'accomplishments_shared',
    ],

    # The list of account fields that are always public
    "public_fields": [
        'username',
        'profile_image',
        'account_privacy',
    ],

    # The list of account fields that are visible only to staff and users viewing their own profiles
    "admin_fields": [
        "username",
        "email",
        "date_joined",
        "is_active",
        "bio",
        "country",
        "profile_image",
        "language_proficiencies",
        "name",
        "gender",
        "goals",
        "year_of_birth",
        "level_of_education",
        "mailing_address",
        "requires_parental_consent",
        "account_privacy",
        "accomplishments_shared",
    ]
}

# E-Commerce API Configuration
ECOMMERCE_PUBLIC_URL_ROOT = None
ECOMMERCE_API_URL = None
ECOMMERCE_API_SIGNING_KEY = None
ECOMMERCE_API_TIMEOUT = 5
ECOMMERCE_SERVICE_WORKER_USERNAME = 'ecommerce_worker'

# Reverification checkpoint name pattern
CHECKPOINT_PATTERN = r'(?P<checkpoint_name>[^/]+)'

# For the fields override feature
# If using FEATURES['INDIVIDUAL_DUE_DATES'], you should add
# 'courseware.student_field_overrides.IndividualStudentOverrideProvider' to
# this setting.
FIELD_OVERRIDE_PROVIDERS = ()

# Modulestore-level field override providers. These field override providers don't
# require student context.
MODULESTORE_FIELD_OVERRIDE_PROVIDERS = ()

# PROFILE IMAGE CONFIG
# WARNING: Certain django storage backends do not support atomic
# file overwrites (including the default, OverwriteStorage) - instead
# there are separate calls to delete and then write a new file in the
# storage backend.  This introduces the risk of a race condition
# occurring when a user uploads a new profile image to replace an
# earlier one (the file will temporarily be deleted).
PROFILE_IMAGE_BACKEND = {
    'class': 'storages.backends.overwrite.OverwriteStorage',
    'options': {
        'location': os.path.join(MEDIA_ROOT, 'profile-images/'),
        'base_url': os.path.join(MEDIA_URL, 'profile-images/'),
    },
}
PROFILE_IMAGE_DEFAULT_FILENAME = 'images/profiles/default'
PROFILE_IMAGE_DEFAULT_FILE_EXTENSION = 'png'
# This secret key is used in generating unguessable URLs to users'
# profile images.  Once it has been set, changing it will make the
# platform unaware of current image URLs, resulting in reverting all
# users' profile images to the default placeholder image.
PROFILE_IMAGE_SECRET_KEY = 'placeholder secret key'
PROFILE_IMAGE_MAX_BYTES = 1024 * 1024
PROFILE_IMAGE_MIN_BYTES = 100

# Sets the maximum number of courses listed on the homepage
# If set to None, all courses will be listed on the homepage
HOMEPAGE_COURSE_MAX = None

################################ Settings for Credit Courses ################################
# Initial delay used for retrying tasks.
# Additional retries use longer delays.
# Value is in seconds.
CREDIT_TASK_DEFAULT_RETRY_DELAY = 30

# Maximum number of retries per task for errors that are not related
# to throttling.
CREDIT_TASK_MAX_RETRIES = 5

# Dummy secret key for dev/test
SECRET_KEY = 'dev key'

# Secret keys shared with credit providers.
# Used to digitally sign credit requests (us --> provider)
# and validate responses (provider --> us).
# Each key in the dictionary is a credit provider ID, and
# the value is the 32-character key.
CREDIT_PROVIDER_SECRET_KEYS = {}

# Maximum age in seconds of timestamps we will accept
# when a credit provider notifies us that a student has been approved
# or denied for credit.
CREDIT_PROVIDER_TIMESTAMP_EXPIRATION = 15 * 60

# The Help link to the FAQ page about the credit
CREDIT_HELP_LINK_URL = "#"

# Default domain for the e-mail address associated with users who are created
# via the LTI Provider feature. Note that the generated e-mail addresses are
# not expected to be active; this setting simply allows administrators to
# route any messages intended for LTI users to a common domain.
LTI_USER_EMAIL_DOMAIN = 'lti.example.com'

# An aggregate score is one derived from multiple problems (such as the
# cumulative score for a vertical element containing many problems). Sending
# aggregate scores immediately introduces two issues: one is a race condition
# between the view method and the Celery task where the updated score may not
# yet be visible to the database if the view has not yet returned (and committed
# its transaction). The other is that the student is likely to receive a stream
# of notifications as the score is updated with every problem. Waiting a
# reasonable period of time allows the view transaction to end, and allows us to
# collapse multiple score updates into a single message.
# The time value is in seconds.
LTI_AGGREGATE_SCORE_PASSBACK_DELAY = 15 * 60


# For help generating a key pair import and run `openedx.core.lib.rsa_key_utils.generate_rsa_key_pair()`
PUBLIC_RSA_KEY = None
PRIVATE_RSA_KEY = None

# Credit notifications settings
NOTIFICATION_EMAIL_CSS = "templates/credit_notifications/credit_notification.css"
NOTIFICATION_EMAIL_EDX_LOGO = "templates/credit_notifications/edx-logo-header.png"


################################ Settings for Microsites ################################

### Select an implementation for the microsite backend
# for MICROSITE_BACKEND possible choices are
# 1. microsite_configuration.backends.filebased.FilebasedMicrositeBackend
# 2. microsite_configuration.backends.database.DatabaseMicrositeBackend
MICROSITE_BACKEND = 'microsite_configuration.backends.filebased.FilebasedMicrositeBackend'
# for MICROSITE_TEMPLATE_BACKEND possible choices are
# 1. microsite_configuration.backends.filebased.FilebasedMicrositeTemplateBackend
# 2. microsite_configuration.backends.database.DatabaseMicrositeTemplateBackend
MICROSITE_TEMPLATE_BACKEND = 'microsite_configuration.backends.filebased.FilebasedMicrositeTemplateBackend'
# TTL for microsite database template cache
MICROSITE_DATABASE_TEMPLATE_CACHE_TTL = 5 * 60

################################ Settings for rss_proxy ################################

RSS_PROXY_CACHE_TIMEOUT = 3600  # The length of time we cache RSS retrieved from remote URLs in seconds

#### PROCTORING CONFIGURATION DEFAULTS

PROCTORING_BACKEND_PROVIDER = {
    'class': 'edx_proctoring.backends.null.NullBackendProvider',
    'options': {},
}
PROCTORING_SETTINGS = {}

#### Custom Courses for EDX (CCX) configuration

# This is an arbitrary hard limit.
# The reason we introcuced this number is because we do not want the CCX
# to compete with the MOOC.
CCX_MAX_STUDENTS_ALLOWED = 200

# Financial assistance settings

# Maximum and minimum length of answers, in characters, for the
# financial assistance form
FINANCIAL_ASSISTANCE_MIN_LENGTH = 800
FINANCIAL_ASSISTANCE_MAX_LENGTH = 2500

# Course Content Bookmarks Settings
MAX_BOOKMARKS_PER_COURSE = 100

#### Registration form extension. ####
# Only used if combined login/registration is enabled.
# This can be used to add fields to the registration page.
# It must be a path to a valid form, in dot-separated syntax.
# IE: custom_form_app.forms.RegistrationExtensionForm
# Note: If you want to use a model to store the results of the form, you will
# need to add the model's app to the ADDL_INSTALLED_APPS array in your
# lms.env.json file.

REGISTRATION_EXTENSION_FORM = None

# Identifier included in the User Agent from open edX mobile apps.
MOBILE_APP_USER_AGENT_REGEXES = [
    r'edX/org.edx.mobile',
]

# cache timeout in seconds for Mobile App Version Upgrade
APP_UPGRADE_CACHE_TIMEOUT = 3600

# Offset for courseware.StudentModuleHistoryExtended which is used to
# calculate the starting primary key for the underlying table.  This gap
# should be large enough that you do not generate more than N courseware.StudentModuleHistory
# records before you have deployed the app to write to coursewarehistoryextended.StudentModuleHistoryExtended
# if you want to avoid an overlap in ids while searching for history across the two tables.
STUDENTMODULEHISTORYEXTENDED_OFFSET = 10000

# Deprecated xblock types
DEPRECATED_ADVANCED_COMPONENT_TYPES = []


# Cutoff date for granting audit certificates

AUDIT_CERT_CUTOFF_DATE = None

################################ Settings for Credentials Service ################################

CREDENTIALS_SERVICE_USERNAME = 'credentials_service_user'
CREDENTIALS_GENERATION_ROUTING_KEY = HIGH_PRIORITY_QUEUE

WIKI_REQUEST_CACHE_MIDDLEWARE_CLASS = "request_cache.middleware.RequestCache"

# API access management
API_ACCESS_MANAGER_EMAIL = 'api-access@example.com'
API_ACCESS_FROM_EMAIL = 'api-requests@example.com'
API_DOCUMENTATION_URL = 'http://edx.readthedocs.org/projects/edx-platform-api/en/latest/overview.html'
AUTH_DOCUMENTATION_URL = 'http://edx.readthedocs.org/projects/edx-platform-api/en/latest/authentication.html'

# Affiliate cookie tracking
AFFILIATE_COOKIE_NAME = 'affiliate_id'

############## Settings for RedirectMiddleware ###############

# Setting this to None causes Redirect data to never expire
# The cache is cleared when Redirect models are saved/deleted
REDIRECT_CACHE_TIMEOUT = None  # The length of time we cache Redirect model data
REDIRECT_CACHE_KEY_PREFIX = 'redirects'<|MERGE_RESOLUTION|>--- conflicted
+++ resolved
@@ -2056,13 +2056,8 @@
     # Needed whether or not enabled, due to migrations
     'badges',
 
-<<<<<<< HEAD
-    # Email marketing integration
-    'email_marketing',
-=======
     # Enables default site and redirects
     'django_sites_extensions',
->>>>>>> a07a762f
 )
 
 # Migrations which are not in the standard module "migrations"
